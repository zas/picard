﻿Version 1.3 - xxxx-xx-xx
 * The "About" window now displays the versions of libraries used by Picard
 * Picard now correctly handles matching of MP3 files saved in ID3v2.3 tags
   (which is the version that Microsoft Windows recognises) much better.
   Note: You may need to resave your tags once to get them to match in future.
 * A sort tags plugin is now provided as tag data is no longer displayed sorted by default.
 * A new tag, musicbrainz_releasetrackid, containing the MusicBrainz Track MBID
   introduced in the May 2013 schema change release, is now written to files.
 * Add %_recordingtitle% (PICARD-515)
 * Fix plugin install bugs (PICARD-444)
 * Fix Options / File naming examples to handle primary/secondary release types (PICARD-516)
 * A new advanced option is available to permanently set the starting directory
   for the file browser and "Add files/folder" buttons.
 * Requests to Musicbrainz against your own account e.g. for collections are now handled through SSL (PICARD-337)
 * Refresh of Albums using Ctrl-R is now more responsive during batch lookups.
 * Main window is now emitting a "selection_updated" signal, plugin api version bumps to 1.3.0
 * Append system information to user-agent string
 * Compilation tag/variable aligned with iTunes, set only for Various Artists type compilations.
 * Ignore directories and files while indexing when show_hidden_files option is set to False (PICARD-528)
 * Add ignore_regex option which allows one to ignore matching paths, can be set in Options > Advanced (PICARD-528)

Version 1.2 - 2013-03-30
 * Picard now requires at least Python 2.6
 * Removed support for AmpliFIND/PUIDs
 * Add support for the Ogg Opus file format
 * It's now possible to download cover images without any plugin. Cover Art Archive images can be downloaded by image type
 * Improved directory scanning performance
 * Prefer already-loaded releases of the same RG when matching files
 * Allow dropping new files onto specific targets
 * Add basic collections management support (PICARD-84)
 * Allow adding custom tags in the tag editing dialog (PICARD-349)
 * Fix replacing of Windows-incompatible characters (PICARD-393)
 * Save both primary and secondary release types (PICARD-240)
 * Handle errors from the AcoustID service better (PICARD-391)
 * Accept HTTPS URLs on drag-and-drop (PICARD-378)

Version 1.1 - 2012-09-03
 * Always show basic tags in metadata comparison box, even if empty (title,
   artist, album, tracknumber, ~length, date) (PICARD-201)
 * Fixed AcoustID submission failure after removing files from Picard (PICARD-82)
 * Allow multi-select in new MetaDataBox for delete/remove tags (PICARD-194)
 * File browser remembers last directory/no longer crashes on OS X (PICARD-104)
 * Removed the "Run Picard" option from the Windows installer (PICARD-11)
 * Refreshing a non-album track correctly clears previous track metadata (PICARD-220)
 * Fixed the preserved tags setting for tags with uppercase characters (PICARD-217)
 * Added a completion box to the preserved tags setting, and clarified how it works
<<<<<<< HEAD
 * Store lyrics language in tags instead of text representation language (PICARD-242)
 * Fix various oddities in the metadata comparison box (PICARD-255, PICARD-256)
=======
 * Made Picard use the country names also used on the MusicBrainz website (PICARD-205)
>>>>>>> e565fdbe

Version 1.0 - 2012-06-02
 * New UI: Extended comparison of existing vs. MB metadata & tags (PICARD-43)
 * Merged the renaming and moving options pages
 * Removed the VA file naming format option (there is now a single format option) (PICARD-159)
 * Add %license% tag
 * Made %writer% available to tagger scripts and plugins with contents of songwriter (PICARD-21)
 * Allow two multi-valued variables to be merged in tagger scripting (PICARD-139)
 * Allow multi-valued variables to be transformed in tagger script and then set back in tags as multi-valued (PICARD-147)
 * Fix $copy not preserving multi-value variables as documented (PICARD-138)
 * Load/save free-text tags for ID3 as TXXX frames (PICARD-148)
 * Fix writing of MusicBrainz Work Id / musicbrainz_workid to tags (PICARD-88)
 * Handle mimetype for embedding cover art from EXIF jpegs (PICARD-27)
 * Change cover art box to open MusicBrainz release rather than Amazon
 * Support manual drag-and-drop of cover art onto a release via cover art box
 * Only open browser on left-click of cover art box (PICARD-190)
 * Fix Lookup in Browser (previously 'tag lookup') for clusters (PICARD-186)
 * Lookup in Browser will now not use MBIDs to lookup unmatched files/clusters
 * Add Date/Country to CD Lookup results dialog (PICARD-198)
 * Fix/reset album folksonomy tag counts while refreshing releases (PICARD-4)
 * Plugins actions can now create sub-menus using the MENU class attribute
 * New plugin hook register_clusterlist_action
 * Display the port Picard is listening on at bottom right status bar (PICARD-191)
 * Make album drops from right hand pane to left default to "unmatched files" again (PICARD-33)
 * Remove .DS_Store, desktop.ini, and Thumbs.db from otherwise empty directories (PICARD-75)
 * Update artist translation to use new alias features (primary flag, sort names) (PICARD-200)
 * Deleted tags aren't indicated as changes (PICARD-165)
 * Picard log entries have inaccurate timestamp (PICARD-45)
 * Interface doesn't allow keyboard only management (PICARD-103)
 * Added option to preserve timestamps of tagged files (PICARD-31)
 * Added keyboard shortcut to reload release (PICARD-99)
 * Medium formats weren't listed in order in the "Other versions" menu (PICARD-91)
 * Couldn't select multiple directories in "Add Folder" window on OS X (PICARD-74)

Version 0.16 - 2011-10-23
 * Added AcoustID support.
 * Fixed track metadata plugins.
 * Added new internal %_totalalbumtracks% tag field. (PICARD-16)
 * Track metadata plugins now run also on non-album tracks. (PICARD-7)
 * Fixed custom Various Artists name on the %albumartist% field. (PICARD-5)
 * Album artist is now correctly "translated". (PICARD-1)
 * Unicode punctuation is now converted to ASCII by default.
 * WavPack correction files are moved together with the main files. (PICARD-15)
 * Unicode filename normalization on OS X.
 * Original release date is now saved into %originaldate%.
 * Allow tagging with localized artist aliases (PICARD-17)
 * Added a quit confirmation dialog. (PICARD-46)
 * Standalone recordings can be tagged with relationships now. (PICARD-10)
 * Refreshing an album will refresh its "other versions" listing. (PICARD-8)
 * "Unicode punctuation to ASCII" now works on album-level metadata. (PICARD-50)
 * DJ-mix tags should only be written to the medium where they apply. (PICARD-20)
 * Support URL redirects in web service/network request module (PICARD-54)
 * Jamendo and Archive.org cover art is displayed on web page, but not loaded by Picard plugin (PICARD-52)
 * Edits to metadata in "Details..." menu not reflected in UI (PICARD-13)
 * The status bar/new metadata box is updated when a selected file/track is changed. (PICARD-14)

Version 0.15.1 - 2011-07-31
 * "Other versions" menu now displays release labels and catalog numbers.
 * Added CD-R, 8cm CD to the format mapping.
 * Picard no longer fails to load releases with new or unknown media formats.
 * Threading issues that could occasionally cause Picard to stop loading files have been fixed.
 * Fixed album metadata processor plugins not working (#5960)
 * Fixed loading of standalone recordings (#5961)
 * Fixed requests stopping at midnight (#5963)
 * Stopped using QDateTime for timing requests (for Qt 4.6 compatibility) (#5967)
 * Fixed display of ampersands in the "other versions" menu. (#5969)
 * Fixed use of numerical functions in advanced scripting.

Version 0.15 - 2011-07-17
 * Added options for using standardized track, release, and artist metadata.
 * Added preferred release format support.
 * Expanded preferred release country support to allow multiple countries.
 * Added support for tagging non-album tracks (standalone recordings).
 * Plugins can now be installed via drag and drop, or a file browser.
 * Added several new tags: %_originaldate%, %_recordingcomment%, and %_releasecomment%
 * Changes to request queuing: added separate high and low priority queues for each host.
 * Tagger scripts now run after metadata plugins finish (#5850)
 * The "compilation" tag can now be $unset or modified via tagger script.
 * Added a shortcut (Ctrl+I) for Edit->Details.
 * Miscellaneous bug fixes.

Version 0.15beta1 - 2011-05-29
 * Support for the NGS web service

Version 0.14 - 2011-05-15
 * Fixed a problem with network operations hanging after a network error (#5794, #5884)
 * ID3v2.3 with UTF-16 is now the default ID3 version
 * Option to set preferred release types for improved album matching
 * Added support for sorting the album/file lists (#75)
 * Fixed OptimFROG tag reading (#5859)
 * Fixed colors for a white-on-black color scheme (#5846)
 * Added an option to replace non-ASCII punctuation (#5834)
 * Support for writing release group and work IDs, currently unused (#5805)
 * Fixed saving of the release event format tag (#5250)
 * Added support for the language and script tags (#943)
 * Plugins can now use track-track relationships (#5849)
 * Allowed external drives to be visible in the file browser panel on OS X (#5308)

Version 0.13 - 2011-03-06
 * Changed Picard icon license to CC by-sa
 * Small UI consistency changes
 * Albums with tracks linked to more than one file are never marked as
   "completed".
 * Fixed matching of scanned files to tracks while the album is still loading.
 * Support for properly embedded FLAC pictures
 * Existing embedded images in APE and ASF files are removed only if there
   are new images to replace them.
 * More strict tagger script validation.
 * Fixed the $truncate tagger script function.
 * Proper rounding of track durations.
 * Fixed a bug with saving images larger than 64k to WMA files.
 * Added a $swapprefix tagger script function.
 * Release events with a date are preferred over the ones without a date.
 * Files that are being saved as marked as pending.
 * Updated .desktop file to allow opening Picard with multiple files.
 * Handle the "open file" event on Mac OS X.
 * Added timeouts to the HTTP web service client.
 * Fixed a bug with albums missing the expand/collapse icons

Version 0.12.1 - 2009-11-01
 * Fixed deletion of all COMM frames in ID3, which was introduced with the
   iTunNORM fix in Picard 0.12.0.
 * Restored native add folder dialog.

Version 0.12 - 2009-10-25
 * Live syntax checking for tagger script and naming strings.
   (Nikolai Prokoschenko)
 * Support ratings. (Philipp Wolfer)
 * Support for user folskonomy tags. (Lukáš Lalinský)
 * Embed cover art into APEv2 tags. (Lukáš Lalinský)
 * Embed cover art into WMA tags. (Philipp Wolfer)
 * New high quality application icon (Carlin Mangar)
 * Support for originaldate tag. (Philipp Wolfer)
 * Restructured file naming options. (Nikolai Prokoschenko)
 * Added option to select the user interface language. (Philipp Wolfer)
 * Highlight fully matched albums. (Nikolai Prokoschenko)
 * New script functions $matchedtracks(), $initials(), $firstalphachar(),
   $truncate() and $firstwords()
 * CD drive dropdown selection on Linux. (Philipp Wolfer)
 * Add disc ID to album metadata if loaded via disc lookup. (Philipp Wolfer)
 * Add expand/collapse all actions to tree views. (Philipp Wolfer)
 * Added DCC media format.
 * Removed unncecessary and confusing PUID lookup threshold. (Philipp Wolfer)
 * Fixed saving of copyright in ASF metadata. (#5419, Philipp Wolfer)
 * Write TRACKTOTAL and DISCTOTAL to vorbis files. (#4088, Philipp Wolfer)
 * Added keyboard shortcut to toggle file browser (#3954, Philipp Wolfer)
 * Write ISRCs from MusicBrainz into tags (Philipp Wolfer)
 * UI improvements on cover art box and icons (Carlin Mangar)
 * New Windows installer (Carlin Mangar)
 * New plugin extension point ui_init (Gary van der Merwe)
 * Updated plugin options page (Carlin Mangar)
 * Python 2.6 fixes. (Gary van der Merwe)
 * Fix PUID generation on big endian machines. (Jon Hermansen)
 * Fix lookup encoding for non latin characters. (#5233, Philip Jägenstedt)
 * Fix infinite loop when using Qt 4.5. (Lukáš Lalinský)
 * Ensure 16-byte memory alignment for avcodec, fixes issues with enabled SSE2
   instructions. (#5263, Philipp Wolfer)
 * Use default CD device for disc ID lookups if no device was specified.
   (Philipp Wolfer)
 * Preserve file information (bitrate, extension etc.) on saving.
   (#3236, Philipp Wolfer)
 * Allow empty release events (#4818, Philipp Wolfer)
 * Respect the option "clear existing tags" when saving WMA files.
   (Philipp Wolfer)
 * Detect image format of cover images. (#4863, Philipp Wolfer)
 * Don't load CD stubs. (#4251, Philipp Wolfer)
 * Set match background color relative to the base color. (#4740, Philipp Wolfer)
 * Fix infinite loop when using Qt 4.5. (Lukáš Lalinský)
 * Fixed various issues with the PUID submission button. (Philipp Wolfer)
 * Fixed copy and paste (#5428, Philipp Wolfer)
 * Fixed loading of files with corrupted PUIDs (#5331, Carlin Mangar)
 * Fixed redirection handling (Lukáš Lalinský)
 * Fixed writng of iTunNORM tags in ID3 (Carlin Mangar)
 * Always restore window position so that the window is visible (Carlin Mangar)
 * Updated translations.

Version 0.11 - 2008-12-02
 * Support for new FFmpeg install locations
 * Automatically remove whitespaces from MB hostname in options
 * Release date from MB is now optional
 * Fixed per-track folksonomy tag support
 * Evaluate tagger script for album metadata
 * Show donation info in the about dialog
 * Support for .oga files (Ogg FLAC, Ogg Speex or Ogg Vorbis)
 * Fixed loading of performer tags from Vorbis Comments
 * Load embedded cover art from COVERART/COVERARTMIME Vorbis Comments
 * Allow setting the "Move Files To" location from the internal file browser
 * Copy&paste support in the file details dialog
 * Correct handling of "; " as a separator for sort names
 * Minimal support for TAK files
 * Fixed parsing of the "Pseudo-Release" release status
 * Fixed reading performers with empty role from ID3 tags
 * Don't allow empty file naming formats
 * Interactive password dialog
 * Fixed checking for non-Latin characters when using sort name as the main
   artist name

Version 0.10 - 2008-07-27
 * Fixed crash when reading CD TOC on 64-bit systems
 * Fixed handling of MP4 files with no metadata
 * Change the hotkey for help to the right key for OS X
 * Replace special characters after tagger script evalutaion to allow
   special characters being replaced by tagger script
 * Actually ignore 'ignored (folksonomy) tags'
 * Remove dependency on Mutagen 1.13, version 1.11 is enough now
 * Escape ampersand in release selection (#3748)

Version 0.10.0rc1 - 2008-05-25
 * Stop analyzing files that have been removed. (#3352, Gary van der Merwe)
 * Automatically disable CD lookup if no CD device is specified.
   (Will Holcomb)
 * Don't abort directory reading on invalid filename. (#2829, amckinle)
 * Add an option to select multiple directories from the 'Add Directory'
   window. (#3541, Will Holcomb)
 * Avoid scanning files that had been removed from the tagger.
   (#3352, Gary van der Merwe)
 * Folksonomy tags/genre support. (Lukáš Lalinský)
 * Added menu items (with keyboard shortcuts) for CD lookup / Scan /
   Lookup / Cluster. (Lukáš Lalinský)
 * Add taggerscript function $performer(). (Lukáš Lalinský)
 * Lower the default PUID lookup threshold to 10%. (Lukáš Lalinský)
 * Compare tracknumber and totaltracks as numbers, not strings.
   (Lukáš Lalinský)
 * Correctly escape special Lucene characters for searches/lookups.
   (#3448, Lukáš Lalinský)
 * Use MusicIP Mixer "archived analysis" to speed up PUID lookups.
   (Lukáš Lalinský)
 * Add language and script to variables. (#3635, Nikki)
 * Option to initiate searches with advanced query syntax on by default.
   (#3526, Lukáš Lalinský)
 * "Save Tags" item in options menu. (#3519, Lukáš Lalinský)
 * Create empty "plugins" directory by default on installation.
   (#3529, Lukáš Lalinský)
 * Added default release country option. (#3452, Philipp Wolfer)
 * Added release format type to release selection. (#3074, Philipp Wolfer)
 * Convert Vorbis tag "tracktotal" to "totaltracks" on load. (Philipp Wolfer)
 * Save 'arranger' to ID3 tags. (Lukáš Lalinský)
 * Store cover art in Ogg and FLAC files. (#3647, Hendrik van Antwerpen)
 * Album title not updated when related 'Unkown files' are modified.
   (#3682, Hendrik van Antwerpen)
 * Match selected release event to existing files.
   (#3687, Hendrik van Antwerpen)
 * Allow multiple files to be linked to a single track.
   (#3729, Gary van der Merwe)
 * Don't use mmap to resize files on Windows. (Lukáš Lalinský)

Version 0.9.0 - 2007-12-16
 * More custom tags in MP4 files (compatible with MediaMonkey and Jaikoz) (#3379)
 * Fixed MP4 fingerprinting on Windows. (#3454, #3374)
 * Fixed CD lookups on Windows. (#3462, #3362, #3386)
 * Set the %compilation% tag correctly. (#3263)
 * Fixed location of saved cover art files. (#3345)
 * The Picard window now won't start as hidden. (#2104, #2429)
 * Fixed reading of length of MP3 files with VBRI headers. (#3409)
 * Fixed WMA saving. (#3417)
 * Fixed saving of comment to ID3 tags. (#3418)
 * New mapping of "chorus master" AR to "conductor" tag.
 * Fixed system-wide plugin path on Linux. (#3430)
 * Use the earliest release date by default. (#3456)

Version 0.9.0beta1 - 2007-10-28
 * Save ASIN to MP4 files.
 * Add a --disable-locales option to setup.py build. (Santiago M. Mola)
 * New threading code, should make Picard crash less and be faster.
 * Replace initial dot in file and directory names. (#3204, Philipp Wolfer)
 * Fixed caps in the default cover art image. (#3242, Bogdan Butnaru)
 * Fixed broken naming preview. (#3214, Daniel Bumke)
 * Re-enable the drag/drop target indicators. (#3106)
 * Fix adding files and directories from the command line. (#3075)
 * Don't show the cover art box by default.
 * Lookup files individually for "Unmatched Files", not as a cluster.

Version 0.9.0alpha14 - 2007-08-05
 * Fixed PUID submissions.
 * Fixed drag&drop from Finder to Picard on Mac OS X.
 * Don't save files from "Unmatched Files" when saving an album.
 * Renamed "Analyze" to "Scan", to avoid confusion with MusicIP Mixer analysis.
 * Added plugin API versioning. Plugins now need to define constant
   PLUGIN_API_VERSIONS, otherwise they won't be loaded.
 * Added option to overwrite cover art by default.
 * Never wait more than second for the next HTTP request.
 * Fixed setting of the "Move Tagged Files To" folder, if the name contains
   non-ASCII characters.

Version 0.9.0alpha13 - 2007-07-29
 * Bug Fixes:
   * Fixed drag&drop issue on Windows Vista.
     http://forums.musicbrainz.org/viewtopic.php?id=693

Version 0.9.0alpha12 - 2007-07-29
 * Changes:
   * "User directory" location changed:
     - On Windows from "%HOMEPATH%\Local Settings\Application Data\MusicBrainz Picard"
       to "%HOMEPATH%\Application Data\MusicBrainz\Picard"
     - On UNIX from "~/.picard" to "$XDG_CONFIG_HOME/MusicBrainz/Picard"
       (usually "~/.config/MusicBrainz/Picard")
   * Picard no longer logs every action and doesn't saves the logs. To enable
     more debug logging, use command line argument "-d" or "--debug" or
     environment variable "PICARD_DEBUG".
   * For plugins:
     - metadata["~#length"] is now metadata.length
     - metadata["~#artwork"] is now metadata.images
 * New Features:
   * Save embedded images to MP4 files.
   * Added option to select release events for albums.
   * Added internal log viewer.
   * Track and file context menu hooks for plugins.
 * Bug Fixes:
   * Deleting files from clusters increments total time rather than
     decrementing it. (#2965)
   * Update metadata boxes and cover art for selected items. (#2498)
   * Display error message for tracks.
   * Fixed drag-and-drop bugs on Mac OS X.
   * Added %releasecountry% to the file renaming preview.
   * Cluster multi-disc albums identified by tags, not (disc x). (#2555)

Version 0.9.0alpha11 - 2007-05-27
 * New Features:
   * Added "Edit" button to the tag editor.
 * Bug Fixes:
   * Fixed initialization of gettext translations.

Version 0.9.0alpha10 - 2007-05-27
 * New Features:
   * New TaggerScript function $len(text). (#2843)
   * Don't compress huge ID3 frames. (#2850)
   * Move "Add Cluster As Release" to a plugin.
   * Allow horizontal scrollbar in the file browser panel. (#2856)
   * Removed "Basic" tab from the "Details" window, "Advanced" tab renamed to "Metadata".
   * The tag editor can be used to edit multiple files. (#2893)
 * Bug Fixes:
   * F1 for Help instead of CTRL+H on Windows and Linux. (#2485, Nikolai Prokoschenko)
   * Tabbing focus transition from search isn't as expected. (#2546, Nikolai Prokoschenko)
   * Display an error message if launching a web browser failed.
   * Fixed web-service error caused PUID submissions.
   * Change function $gt(), $gte(), $lt(), $lte() to compare numbers, not strings. (#2848)
   * Fixed kfmclient launching under KDE/Python 2.5.
   * Fixed similarity calculation of non-latin texts. (#2891)
   * Don't try to auto-analyze files with "loading" errors. (#2862)

Version 0.9.0alpha9 - 2007-05-12
 * New Features:
   * The tag editor now accepts free-text tag names.
   * Load 'DJ-mixed by' AR data to %djmixer% tag.
   * Load 'Mixed by' AR data to %mixer% tag.
   * Delay the webservice client to do max. 1 request per second.
   * Sort files in clusters by disc number, track number and file name. (#2547)
   * Support for any text frame in special variable %_id3:%.
   * Ignore empty ID3 text values.
   * Windows installer:
     * Removed DirectX-based decoder.
     * FFmpeg compiled with AAC (faad2) support.
 * Bug Fixes:
   * Save XSOP frame to ID3v2.3 tags. (#2484)
   * Use attributes like 'guest' or 'additional' also from generic performer ARs.
   * Fixed capitalization of %releasetype% in file naming preview. (#2762)
   * Fixed 'python setup.py build_ext' if py2app and setuptools are loaded.
   * ID3v2.3 frame TDAT should be written in format DDMM, not MMDD. (#2770)
   * Don't display an error on Ogg and FLAC files with no tags.
   * Remove video files from the list of supported formats.
   * Always use musicbrainz.org for PUID submissions. (#2764)
   * Files/Pending Files count not reset/recalculated after removing files. (#2541)
   * Removed files still get processed during fingerprinting. (#2738)
   * Read only text values from APEv2 tags. (#2828)

Version 0.9.0alpha8 - 2007-04-15
 * New Features:
   * Notification of changed files in releases. (#2632, #2702)
 * Bux Fixes:
   * Don't open the file for analyzing twice. (#2733, #2734)
   * Save ASIN and release country to ID3 tags. (#2484, #2456)
   * Variable %country% renamed to %releasecountry%.
   * Save release country to MP4 and WMA tags.
   * Don't take unsupported tags into account when checking if the
     tags are 'complete' and the file should have 100% match. This
     fixes problems with showing the green check-marks for file
     with limited tag formats, like MP4 or WMA.
   * Ignore missing tag in $unset().

Version 0.9.0alpha7 - 2007-04-14
 * New Features
   * Remember location in the file browser. (#2618)
   * Added FFmpeg support on Windows (MP3, Vorbis,
     FLAC, WavPack and many other audio formats).
   * Lowercase the extension on file renaming/moving. (#2701)
   * TaggerScript function `$copy(new,old)` to copy metadata from
     variable `old` to `new`. The difference between `$set(new,%old%)`
     is that `$copy(new,old)` copies multi-value variables without
     flattening them.
   * Added special purpose TaggerScript variable `%_id3:%` for direct
     setting of ID3 frames. Currently it supports only TXXX frames in format
     `%_id3:TXXX:<description>%`, for example:
     `$copy(_id3:TXXX:PERFORMERSORTORDER,artistsort)`.
   * Support for WAV files. (#2537)
   * Removed GStreamer-based decoder.
   * Implemented `python setup.py install_locales`.
 * Bug Fixes:
   * Failed PUID submission deactivates the submit button. (#2673)
   * Unable to specify album art file name mask. (#2655)
   * Fixed incorrect copying of album metadata to tracks. (#2698)
   * Added options to un-hide toolbars. (#2631)
   * Fixed problem with saving extra performer FLAC tags
     containing non-ASCII characters. (#2719)
   * Read only the first date from ID3v2.3 tags. (#2460)
   * If the remembered directory for add dialogs and file browser was
     removed, try to find an existing directory in the same path.

Version 0.9.0alpha6 - 2007-04-04
 * New Features:
   * Added option --disable-autoupdate for 'build' and 'install' commands
     of the setup script. (#2551)
   * Automatically parse track numbers from file names like 01.flac for better
     cluster->album matching with untagged files.
   * Support for the new sorting tags in MP4 tags from iTunes 7.1.
   * Strip white-space from directory names. (#2558)
   * When replacing characters with their ascii equivalent, 'ß' should be
     replaced by 'ss'. (#2610)
   * Track level performer ARs. (#2561)
   * Remove leading and trailing whitespace from tags on file saving.
     (#892, #2665)
   * Support for labels, catalog numbers and barcodes.
 * Bug Fixes:
   * Artist names from ARs should be translated, too.
   * Freeze after answering no to "download the new version" prompt. (#2542)
   * %musicbrainz_albumid% not working in file renaming. (#2543)
   * Track time appears to display incorrectly if it's unknown on
     MusicBrainz. (#2548)
   * Fixed problem with removing albums/files after submitting PUIDs (#2556)
   * The user's script should be applied also to album metadata.
   * Fixed moving of additional files from paths with "special" characters.
 * Internals:
   * The browser integration HTTP server rewritten using QTcpServer.

Version 0.9.0alpha5 - 2007-03-18
 * New Features:
   * Replace Æ with AE in file/directory names. (#2512)
   * "Add cluster as release" (#1049)
   * Text labels under icon buttons. (#2476)
 * Bug Fixes:
   * Fixed fileId generator (caused problems with drag&drop
     if files with multiple formats are used).
   * Original Metadata not greyed out when no tracks are attached. (#2461)
   * Better detecting of the default Windows browser, with fallback to
     Internet Explorer. (#2502)
   * Better album/track lookup. (#2521)
   * File browser stays 'hidden' after first time use. (#2480)
   * Track length changed in Original Metadata after save. (#2510)
   * "Send PUIDs" button not disabled after albums are removed. (#2506)
   * The Windows package now includes JPEG loader to show cover art
     images correctly. (#2478)

Version 0.9.0alpha4 - 2007-03-09
 * Bug Fixes:
   * Fixed case-insentive file renaming. (#2457, #2513)

Version 0.9.0alpha3 - 2007-03-08
 * New Features:
   * Using of 'performed by' AR types (without instrument or vocal).
   * The "Replace non-ASCII characters" option will try to remove
     accents first. (#2466)
   * Added option to auto-analyze all files. (#2465)
 * Bug Fixes:
   * Fixed file clustering.
   * Added %albumartistsort%, %releasetype% and %releasestatus% to the
     file naming example (#2458)
   * Sanitize dates from ID3 tags. (#2460)
   * Fixed page switching in the options window on error. (#2455)
   * Correct case-insensitive file renaming on Windows (#1003, #2457)
   * Relative paths in the 'Move files to' option are relative to the
     current path of the file. (#2454)
   * Added a .desktop file. (#2470)
   * Release type and status should be in lower case. (#2489)

Version 0.9.0alpha2 - 2007-03-04
 * New Features:
   * New variable %_extension% (#2447)
   * File naming format tester. (#2448)
   * Added automatic checking for new versions.
 * Bug Fixes:
   * Fixed window position saving/restoring. (#2449)
   * Fixed iTunes compilation flag saving. (#2450)

Version 0.9.0alpha1 - 2007-03-03
 * First release.<|MERGE_RESOLUTION|>--- conflicted
+++ resolved
@@ -18,6 +18,7 @@
  * Compilation tag/variable aligned with iTunes, set only for Various Artists type compilations.
  * Ignore directories and files while indexing when show_hidden_files option is set to False (PICARD-528)
  * Add ignore_regex option which allows one to ignore matching paths, can be set in Options > Advanced (PICARD-528)
+ * Made Picard use the country names also used on the MusicBrainz website (PICARD-205)
 
 Version 1.2 - 2013-03-30
  * Picard now requires at least Python 2.6
@@ -44,12 +45,8 @@
  * Refreshing a non-album track correctly clears previous track metadata (PICARD-220)
  * Fixed the preserved tags setting for tags with uppercase characters (PICARD-217)
  * Added a completion box to the preserved tags setting, and clarified how it works
-<<<<<<< HEAD
  * Store lyrics language in tags instead of text representation language (PICARD-242)
  * Fix various oddities in the metadata comparison box (PICARD-255, PICARD-256)
-=======
- * Made Picard use the country names also used on the MusicBrainz website (PICARD-205)
->>>>>>> e565fdbe
 
 Version 1.0 - 2012-06-02
  * New UI: Extended comparison of existing vs. MB metadata & tags (PICARD-43)
