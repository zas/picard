﻿Version 1.3 - xxxx-xx-xx
 * The "About" window now displays the versions of libraries used by Picard
 * Picard now correctly handles matching of MP3 files saved in ID3v2.3 tags
   (which is the version that Microsoft Windows and iTunes both use).
   Note: You may need to re-save your tags once to get them to match in future.
 * A sort tags plugin is now provided as tag data is no longer displayed sorted by default.
 * A new tag, musicbrainz_releasetrackid, containing the MusicBrainz Track MBID
   introduced in the May 2013 schema change release, is now written to files.
 * Add %_recordingtitle% (PICARD-515)
 * Fix plugin install bugs (PICARD-444)
 * Fix Options / File naming examples to handle primary/secondary release types (PICARD-516)
 * A new advanced option is available to permanently set the starting directory
   for the file browser and "Add files/folder" buttons.
 * Requests to Musicbrainz against your own account e.g. for collections are now handled through SSL (PICARD-337)
 * Refresh of Albums using Ctrl-R and selection of Other Releases are now more responsive during batch lookups.
 * Main window is now emitting a "selection_updated" signal, plugin api version bumps to 1.3.0
 * Append system information to user-agent string
 * Compilation tag/variable aligned with iTunes, set only for Various Artists type compilations.
 * autodetect the CD drive on Mac OS X (PICARD-123)
 * Ignore directories and files while indexing when show_hidden_files option is set to False (PICARD-528)
 * Add ignore_regex option which allows one to ignore matching paths, can be set in Options > Advanced (PICARD-528)
 * Added an "artists" multi-value tag to track metadata, based on the one in Jaikoz, which contains the individual
   artist names from the artist credit. Also useful in scripts (joining phrases like 'feat:' are omitted) and plugins.
 * Added "_artists_sort", "_albumartists", "_albumartists_sort" variables for scripts and plugins.
 * Made Picard use the country names also used on the MusicBrainz website (PICARD-205)
 * New setup.py command `get_po_files` (Retrieve po files from transifex)
 * New setup.py command `regen_pot_file` (Regenerate po/picard.pot)
 * New Work tag (which for Classical music is often different from the track title) saved as ID3 TOAL tag.
 * New Composer Sort Order tag (variable %composersort%).
 * Improve the Other Releases list to prioritise and separate releases which match the correct number of tracks
   and your Options / Metadata / Prefered Releases settings for Country and Format.
 * New %_absolutetracknumber% variable numbering tracks sequentially regardless of disc structure
   (so you can numbers tracks on multi-disc releases without a disc number)
 * Support dropping image directly from Google image results to cover art box
 * Add %_musicbrainz_tracknumber% to hold track # as shown on MusicBrainz release web-page
   e.g. vinyl/cassette style A1, A2, B1, B2
<<<<<<< HEAD
 * Show the ID3 version of the file in the Info... dialog (Ctrl-I) (PICARD-218)
 * Fixed a bug where Picard crashed if a MP3 file had malformed TRCK or TPOS tags (PICARD-112)
 * Add --files option to setup.py build_ui, used to force .ui to .py regeneration (PICARD-566)
 * New setup.py command `update_constants` (Regenerate countries.py and attributes.py)
 * Made Picard use release groups, medium formats and cover art types also used on the MusicBrainz website
 * Use MusicBrainz Server translations for release groups, medium formats and cover art types
 * Add checkbox to toggle debug at runtime in log/debug view dialog

=======
 * Add a plugin to add Artist Official Homepage relationships to the website tag (ID3 WOAR tag)
>>>>>>> 97d62504


Version 1.2 - 2013-03-30
 * Picard now requires at least Python 2.6
 * Removed support for AmpliFIND/PUIDs
 * Add support for the Ogg Opus file format
 * It's now possible to download cover images without any plugin. Cover Art Archive images can be downloaded by image type
 * Improved directory scanning performance
 * Prefer already-loaded releases of the same RG when matching files
 * Allow dropping new files onto specific targets
 * Add basic collections management support (PICARD-84)
 * Allow adding custom tags in the tag editing dialog (PICARD-349)
 * Fix replacing of Windows-incompatible characters (PICARD-393)
 * Save both primary and secondary release types (PICARD-240)
 * Handle errors from the AcoustID service better (PICARD-391)
 * Accept HTTPS URLs on drag-and-drop (PICARD-378)

Version 1.1 - 2012-09-03
 * Always show basic tags in metadata comparison box, even if empty (title,
   artist, album, tracknumber, ~length, date) (PICARD-201)
 * Fixed AcoustID submission failure after removing files from Picard (PICARD-82)
 * Allow multi-select in new MetaDataBox for delete/remove tags (PICARD-194)
 * File browser remembers last directory/no longer crashes on OS X (PICARD-104)
 * Removed the "Run Picard" option from the Windows installer (PICARD-11)
 * Refreshing a non-album track correctly clears previous track metadata (PICARD-220)
 * Fixed the preserved tags setting for tags with uppercase characters (PICARD-217)
 * Added a completion box to the preserved tags setting, and clarified how it works
 * Store lyrics language in tags instead of text representation language (PICARD-242)
 * Fix various oddities in the metadata comparison box (PICARD-255, PICARD-256)

Version 1.0 - 2012-06-02
 * New UI: Extended comparison of existing vs. MB metadata & tags (PICARD-43)
 * Merged the renaming and moving options pages
 * Removed the VA file naming format option (there is now a single format option) (PICARD-159)
 * Add %license% tag
 * Made %writer% available to tagger scripts and plugins with contents of songwriter (PICARD-21)
 * Allow two multi-valued variables to be merged in tagger scripting (PICARD-139)
 * Allow multi-valued variables to be transformed in tagger script and then set back in tags as multi-valued (PICARD-147)
 * Fix $copy not preserving multi-value variables as documented (PICARD-138)
 * Load/save free-text tags for ID3 as TXXX frames (PICARD-148)
 * Fix writing of MusicBrainz Work Id / musicbrainz_workid to tags (PICARD-88)
 * Handle mimetype for embedding cover art from EXIF jpegs (PICARD-27)
 * Change cover art box to open MusicBrainz release rather than Amazon
 * Support manual drag-and-drop of cover art onto a release via cover art box
 * Only open browser on left-click of cover art box (PICARD-190)
 * Fix Lookup in Browser (previously 'tag lookup') for clusters (PICARD-186)
 * Lookup in Browser will now not use MBIDs to lookup unmatched files/clusters
 * Add Date/Country to CD Lookup results dialog (PICARD-198)
 * Fix/reset album folksonomy tag counts while refreshing releases (PICARD-4)
 * Plugins actions can now create sub-menus using the MENU class attribute
 * New plugin hook register_clusterlist_action
 * Display the port Picard is listening on at bottom right status bar (PICARD-191)
 * Make album drops from right hand pane to left default to "unmatched files" again (PICARD-33)
 * Remove .DS_Store, desktop.ini, and Thumbs.db from otherwise empty directories (PICARD-75)
 * Update artist translation to use new alias features (primary flag, sort names) (PICARD-200)
 * Deleted tags aren't indicated as changes (PICARD-165)
 * Picard log entries have inaccurate timestamp (PICARD-45)
 * Interface doesn't allow keyboard only management (PICARD-103)
 * Added option to preserve timestamps of tagged files (PICARD-31)
 * Added keyboard shortcut to reload release (PICARD-99)
 * Medium formats weren't listed in order in the "Other versions" menu (PICARD-91)
 * Couldn't select multiple directories in "Add Folder" window on OS X (PICARD-74)

Version 0.16 - 2011-10-23
 * Added AcoustID support.
 * Fixed track metadata plugins.
 * Added new internal %_totalalbumtracks% tag field. (PICARD-16)
 * Track metadata plugins now run also on non-album tracks. (PICARD-7)
 * Fixed custom Various Artists name on the %albumartist% field. (PICARD-5)
 * Album artist is now correctly "translated". (PICARD-1)
 * Unicode punctuation is now converted to ASCII by default.
 * WavPack correction files are moved together with the main files. (PICARD-15)
 * Unicode filename normalization on OS X.
 * Original release date is now saved into %originaldate%.
 * Allow tagging with localized artist aliases (PICARD-17)
 * Added a quit confirmation dialog. (PICARD-46)
 * Standalone recordings can be tagged with relationships now. (PICARD-10)
 * Refreshing an album will refresh its "other versions" listing. (PICARD-8)
 * "Unicode punctuation to ASCII" now works on album-level metadata. (PICARD-50)
 * DJ-mix tags should only be written to the medium where they apply. (PICARD-20)
 * Support URL redirects in web service/network request module (PICARD-54)
 * Jamendo and Archive.org cover art is displayed on web page, but not loaded by Picard plugin (PICARD-52)
 * Edits to metadata in "Details..." menu not reflected in UI (PICARD-13)
 * The status bar/new metadata box is updated when a selected file/track is changed. (PICARD-14)

Version 0.15.1 - 2011-07-31
 * "Other versions" menu now displays release labels and catalog numbers.
 * Added CD-R, 8cm CD to the format mapping.
 * Picard no longer fails to load releases with new or unknown media formats.
 * Threading issues that could occasionally cause Picard to stop loading files have been fixed.
 * Fixed album metadata processor plugins not working (#5960)
 * Fixed loading of standalone recordings (#5961)
 * Fixed requests stopping at midnight (#5963)
 * Stopped using QDateTime for timing requests (for Qt 4.6 compatibility) (#5967)
 * Fixed display of ampersands in the "other versions" menu. (#5969)
 * Fixed use of numerical functions in advanced scripting.

Version 0.15 - 2011-07-17
 * Added options for using standardized track, release, and artist metadata.
 * Added preferred release format support.
 * Expanded preferred release country support to allow multiple countries.
 * Added support for tagging non-album tracks (standalone recordings).
 * Plugins can now be installed via drag and drop, or a file browser.
 * Added several new tags: %_originaldate%, %_recordingcomment%, and %_releasecomment%
 * Changes to request queuing: added separate high and low priority queues for each host.
 * Tagger scripts now run after metadata plugins finish (#5850)
 * The "compilation" tag can now be $unset or modified via tagger script.
 * Added a shortcut (Ctrl+I) for Edit->Details.
 * Miscellaneous bug fixes.

Version 0.15beta1 - 2011-05-29
 * Support for the NGS web service

Version 0.14 - 2011-05-15
 * Fixed a problem with network operations hanging after a network error (#5794, #5884)
 * ID3v2.3 with UTF-16 is now the default ID3 version
 * Option to set preferred release types for improved album matching
 * Added support for sorting the album/file lists (#75)
 * Fixed OptimFROG tag reading (#5859)
 * Fixed colors for a white-on-black color scheme (#5846)
 * Added an option to replace non-ASCII punctuation (#5834)
 * Support for writing release group and work IDs, currently unused (#5805)
 * Fixed saving of the release event format tag (#5250)
 * Added support for the language and script tags (#943)
 * Plugins can now use track-track relationships (#5849)
 * Allowed external drives to be visible in the file browser panel on OS X (#5308)

Version 0.13 - 2011-03-06
 * Changed Picard icon license to CC by-sa
 * Small UI consistency changes
 * Albums with tracks linked to more than one file are never marked as
   "completed".
 * Fixed matching of scanned files to tracks while the album is still loading.
 * Support for properly embedded FLAC pictures
 * Existing embedded images in APE and ASF files are removed only if there
   are new images to replace them.
 * More strict tagger script validation.
 * Fixed the $truncate tagger script function.
 * Proper rounding of track durations.
 * Fixed a bug with saving images larger than 64k to WMA files.
 * Added a $swapprefix tagger script function.
 * Release events with a date are preferred over the ones without a date.
 * Files that are being saved as marked as pending.
 * Updated .desktop file to allow opening Picard with multiple files.
 * Handle the "open file" event on Mac OS X.
 * Added timeouts to the HTTP web service client.
 * Fixed a bug with albums missing the expand/collapse icons

Version 0.12.1 - 2009-11-01
 * Fixed deletion of all COMM frames in ID3, which was introduced with the
   iTunNORM fix in Picard 0.12.0.
 * Restored native add folder dialog.

Version 0.12 - 2009-10-25
 * Live syntax checking for tagger script and naming strings.
   (Nikolai Prokoschenko)
 * Support ratings. (Philipp Wolfer)
 * Support for user folskonomy tags. (Lukáš Lalinský)
 * Embed cover art into APEv2 tags. (Lukáš Lalinský)
 * Embed cover art into WMA tags. (Philipp Wolfer)
 * New high quality application icon (Carlin Mangar)
 * Support for originaldate tag. (Philipp Wolfer)
 * Restructured file naming options. (Nikolai Prokoschenko)
 * Added option to select the user interface language. (Philipp Wolfer)
 * Highlight fully matched albums. (Nikolai Prokoschenko)
 * New script functions $matchedtracks(), $initials(), $firstalphachar(),
   $truncate() and $firstwords()
 * CD drive dropdown selection on Linux. (Philipp Wolfer)
 * Add disc ID to album metadata if loaded via disc lookup. (Philipp Wolfer)
 * Add expand/collapse all actions to tree views. (Philipp Wolfer)
 * Added DCC media format.
 * Removed unncecessary and confusing PUID lookup threshold. (Philipp Wolfer)
 * Fixed saving of copyright in ASF metadata. (#5419, Philipp Wolfer)
 * Write TRACKTOTAL and DISCTOTAL to vorbis files. (#4088, Philipp Wolfer)
 * Added keyboard shortcut to toggle file browser (#3954, Philipp Wolfer)
 * Write ISRCs from MusicBrainz into tags (Philipp Wolfer)
 * UI improvements on cover art box and icons (Carlin Mangar)
 * New Windows installer (Carlin Mangar)
 * New plugin extension point ui_init (Gary van der Merwe)
 * Updated plugin options page (Carlin Mangar)
 * Python 2.6 fixes. (Gary van der Merwe)
 * Fix PUID generation on big endian machines. (Jon Hermansen)
 * Fix lookup encoding for non latin characters. (#5233, Philip Jägenstedt)
 * Fix infinite loop when using Qt 4.5. (Lukáš Lalinský)
 * Ensure 16-byte memory alignment for avcodec, fixes issues with enabled SSE2
   instructions. (#5263, Philipp Wolfer)
 * Use default CD device for disc ID lookups if no device was specified.
   (Philipp Wolfer)
 * Preserve file information (bitrate, extension etc.) on saving.
   (#3236, Philipp Wolfer)
 * Allow empty release events (#4818, Philipp Wolfer)
 * Respect the option "clear existing tags" when saving WMA files.
   (Philipp Wolfer)
 * Detect image format of cover images. (#4863, Philipp Wolfer)
 * Don't load CD stubs. (#4251, Philipp Wolfer)
 * Set match background color relative to the base color. (#4740, Philipp Wolfer)
 * Fix infinite loop when using Qt 4.5. (Lukáš Lalinský)
 * Fixed various issues with the PUID submission button. (Philipp Wolfer)
 * Fixed copy and paste (#5428, Philipp Wolfer)
 * Fixed loading of files with corrupted PUIDs (#5331, Carlin Mangar)
 * Fixed redirection handling (Lukáš Lalinský)
 * Fixed writng of iTunNORM tags in ID3 (Carlin Mangar)
 * Always restore window position so that the window is visible (Carlin Mangar)
 * Updated translations.

Version 0.11 - 2008-12-02
 * Support for new FFmpeg install locations
 * Automatically remove whitespaces from MB hostname in options
 * Release date from MB is now optional
 * Fixed per-track folksonomy tag support
 * Evaluate tagger script for album metadata
 * Show donation info in the about dialog
 * Support for .oga files (Ogg FLAC, Ogg Speex or Ogg Vorbis)
 * Fixed loading of performer tags from Vorbis Comments
 * Load embedded cover art from COVERART/COVERARTMIME Vorbis Comments
 * Allow setting the "Move Files To" location from the internal file browser
 * Copy&paste support in the file details dialog
 * Correct handling of "; " as a separator for sort names
 * Minimal support for TAK files
 * Fixed parsing of the "Pseudo-Release" release status
 * Fixed reading performers with empty role from ID3 tags
 * Don't allow empty file naming formats
 * Interactive password dialog
 * Fixed checking for non-Latin characters when using sort name as the main
   artist name

Version 0.10 - 2008-07-27
 * Fixed crash when reading CD TOC on 64-bit systems
 * Fixed handling of MP4 files with no metadata
 * Change the hotkey for help to the right key for OS X
 * Replace special characters after tagger script evalutaion to allow
   special characters being replaced by tagger script
 * Actually ignore 'ignored (folksonomy) tags'
 * Remove dependency on Mutagen 1.13, version 1.11 is enough now
 * Escape ampersand in release selection (#3748)

Version 0.10.0rc1 - 2008-05-25
 * Stop analyzing files that have been removed. (#3352, Gary van der Merwe)
 * Automatically disable CD lookup if no CD device is specified.
   (Will Holcomb)
 * Don't abort directory reading on invalid filename. (#2829, amckinle)
 * Add an option to select multiple directories from the 'Add Directory'
   window. (#3541, Will Holcomb)
 * Avoid scanning files that had been removed from the tagger.
   (#3352, Gary van der Merwe)
 * Folksonomy tags/genre support. (Lukáš Lalinský)
 * Added menu items (with keyboard shortcuts) for CD lookup / Scan /
   Lookup / Cluster. (Lukáš Lalinský)
 * Add taggerscript function $performer(). (Lukáš Lalinský)
 * Lower the default PUID lookup threshold to 10%. (Lukáš Lalinský)
 * Compare tracknumber and totaltracks as numbers, not strings.
   (Lukáš Lalinský)
 * Correctly escape special Lucene characters for searches/lookups.
   (#3448, Lukáš Lalinský)
 * Use MusicIP Mixer "archived analysis" to speed up PUID lookups.
   (Lukáš Lalinský)
 * Add language and script to variables. (#3635, Nikki)
 * Option to initiate searches with advanced query syntax on by default.
   (#3526, Lukáš Lalinský)
 * "Save Tags" item in options menu. (#3519, Lukáš Lalinský)
 * Create empty "plugins" directory by default on installation.
   (#3529, Lukáš Lalinský)
 * Added default release country option. (#3452, Philipp Wolfer)
 * Added release format type to release selection. (#3074, Philipp Wolfer)
 * Convert Vorbis tag "tracktotal" to "totaltracks" on load. (Philipp Wolfer)
 * Save 'arranger' to ID3 tags. (Lukáš Lalinský)
 * Store cover art in Ogg and FLAC files. (#3647, Hendrik van Antwerpen)
 * Album title not updated when related 'Unkown files' are modified.
   (#3682, Hendrik van Antwerpen)
 * Match selected release event to existing files.
   (#3687, Hendrik van Antwerpen)
 * Allow multiple files to be linked to a single track.
   (#3729, Gary van der Merwe)
 * Don't use mmap to resize files on Windows. (Lukáš Lalinský)

Version 0.9.0 - 2007-12-16
 * More custom tags in MP4 files (compatible with MediaMonkey and Jaikoz) (#3379)
 * Fixed MP4 fingerprinting on Windows. (#3454, #3374)
 * Fixed CD lookups on Windows. (#3462, #3362, #3386)
 * Set the %compilation% tag correctly. (#3263)
 * Fixed location of saved cover art files. (#3345)
 * The Picard window now won't start as hidden. (#2104, #2429)
 * Fixed reading of length of MP3 files with VBRI headers. (#3409)
 * Fixed WMA saving. (#3417)
 * Fixed saving of comment to ID3 tags. (#3418)
 * New mapping of "chorus master" AR to "conductor" tag.
 * Fixed system-wide plugin path on Linux. (#3430)
 * Use the earliest release date by default. (#3456)

Version 0.9.0beta1 - 2007-10-28
 * Save ASIN to MP4 files.
 * Add a --disable-locales option to setup.py build. (Santiago M. Mola)
 * New threading code, should make Picard crash less and be faster.
 * Replace initial dot in file and directory names. (#3204, Philipp Wolfer)
 * Fixed caps in the default cover art image. (#3242, Bogdan Butnaru)
 * Fixed broken naming preview. (#3214, Daniel Bumke)
 * Re-enable the drag/drop target indicators. (#3106)
 * Fix adding files and directories from the command line. (#3075)
 * Don't show the cover art box by default.
 * Lookup files individually for "Unmatched Files", not as a cluster.

Version 0.9.0alpha14 - 2007-08-05
 * Fixed PUID submissions.
 * Fixed drag&drop from Finder to Picard on Mac OS X.
 * Don't save files from "Unmatched Files" when saving an album.
 * Renamed "Analyze" to "Scan", to avoid confusion with MusicIP Mixer analysis.
 * Added plugin API versioning. Plugins now need to define constant
   PLUGIN_API_VERSIONS, otherwise they won't be loaded.
 * Added option to overwrite cover art by default.
 * Never wait more than second for the next HTTP request.
 * Fixed setting of the "Move Tagged Files To" folder, if the name contains
   non-ASCII characters.

Version 0.9.0alpha13 - 2007-07-29
 * Bug Fixes:
   * Fixed drag&drop issue on Windows Vista.
     http://forums.musicbrainz.org/viewtopic.php?id=693

Version 0.9.0alpha12 - 2007-07-29
 * Changes:
   * "User directory" location changed:
     - On Windows from "%HOMEPATH%\Local Settings\Application Data\MusicBrainz Picard"
       to "%HOMEPATH%\Application Data\MusicBrainz\Picard"
     - On UNIX from "~/.picard" to "$XDG_CONFIG_HOME/MusicBrainz/Picard"
       (usually "~/.config/MusicBrainz/Picard")
   * Picard no longer logs every action and doesn't saves the logs. To enable
     more debug logging, use command line argument "-d" or "--debug" or
     environment variable "PICARD_DEBUG".
   * For plugins:
     - metadata["~#length"] is now metadata.length
     - metadata["~#artwork"] is now metadata.images
 * New Features:
   * Save embedded images to MP4 files.
   * Added option to select release events for albums.
   * Added internal log viewer.
   * Track and file context menu hooks for plugins.
 * Bug Fixes:
   * Deleting files from clusters increments total time rather than
     decrementing it. (#2965)
   * Update metadata boxes and cover art for selected items. (#2498)
   * Display error message for tracks.
   * Fixed drag-and-drop bugs on Mac OS X.
   * Added %releasecountry% to the file renaming preview.
   * Cluster multi-disc albums identified by tags, not (disc x). (#2555)

Version 0.9.0alpha11 - 2007-05-27
 * New Features:
   * Added "Edit" button to the tag editor.
 * Bug Fixes:
   * Fixed initialization of gettext translations.

Version 0.9.0alpha10 - 2007-05-27
 * New Features:
   * New TaggerScript function $len(text). (#2843)
   * Don't compress huge ID3 frames. (#2850)
   * Move "Add Cluster As Release" to a plugin.
   * Allow horizontal scrollbar in the file browser panel. (#2856)
   * Removed "Basic" tab from the "Details" window, "Advanced" tab renamed to "Metadata".
   * The tag editor can be used to edit multiple files. (#2893)
 * Bug Fixes:
   * F1 for Help instead of CTRL+H on Windows and Linux. (#2485, Nikolai Prokoschenko)
   * Tabbing focus transition from search isn't as expected. (#2546, Nikolai Prokoschenko)
   * Display an error message if launching a web browser failed.
   * Fixed web-service error caused PUID submissions.
   * Change function $gt(), $gte(), $lt(), $lte() to compare numbers, not strings. (#2848)
   * Fixed kfmclient launching under KDE/Python 2.5.
   * Fixed similarity calculation of non-latin texts. (#2891)
   * Don't try to auto-analyze files with "loading" errors. (#2862)

Version 0.9.0alpha9 - 2007-05-12
 * New Features:
   * The tag editor now accepts free-text tag names.
   * Load 'DJ-mixed by' AR data to %djmixer% tag.
   * Load 'Mixed by' AR data to %mixer% tag.
   * Delay the webservice client to do max. 1 request per second.
   * Sort files in clusters by disc number, track number and file name. (#2547)
   * Support for any text frame in special variable %_id3:%.
   * Ignore empty ID3 text values.
   * Windows installer:
     * Removed DirectX-based decoder.
     * FFmpeg compiled with AAC (faad2) support.
 * Bug Fixes:
   * Save XSOP frame to ID3v2.3 tags. (#2484)
   * Use attributes like 'guest' or 'additional' also from generic performer ARs.
   * Fixed capitalization of %releasetype% in file naming preview. (#2762)
   * Fixed 'python setup.py build_ext' if py2app and setuptools are loaded.
   * ID3v2.3 frame TDAT should be written in format DDMM, not MMDD. (#2770)
   * Don't display an error on Ogg and FLAC files with no tags.
   * Remove video files from the list of supported formats.
   * Always use musicbrainz.org for PUID submissions. (#2764)
   * Files/Pending Files count not reset/recalculated after removing files. (#2541)
   * Removed files still get processed during fingerprinting. (#2738)
   * Read only text values from APEv2 tags. (#2828)

Version 0.9.0alpha8 - 2007-04-15
 * New Features:
   * Notification of changed files in releases. (#2632, #2702)
 * Bux Fixes:
   * Don't open the file for analyzing twice. (#2733, #2734)
   * Save ASIN and release country to ID3 tags. (#2484, #2456)
   * Variable %country% renamed to %releasecountry%.
   * Save release country to MP4 and WMA tags.
   * Don't take unsupported tags into account when checking if the
     tags are 'complete' and the file should have 100% match. This
     fixes problems with showing the green check-marks for file
     with limited tag formats, like MP4 or WMA.
   * Ignore missing tag in $unset().

Version 0.9.0alpha7 - 2007-04-14
 * New Features
   * Remember location in the file browser. (#2618)
   * Added FFmpeg support on Windows (MP3, Vorbis,
     FLAC, WavPack and many other audio formats).
   * Lowercase the extension on file renaming/moving. (#2701)
   * TaggerScript function `$copy(new,old)` to copy metadata from
     variable `old` to `new`. The difference between `$set(new,%old%)`
     is that `$copy(new,old)` copies multi-value variables without
     flattening them.
   * Added special purpose TaggerScript variable `%_id3:%` for direct
     setting of ID3 frames. Currently it supports only TXXX frames in format
     `%_id3:TXXX:<description>%`, for example:
     `$copy(_id3:TXXX:PERFORMERSORTORDER,artistsort)`.
   * Support for WAV files. (#2537)
   * Removed GStreamer-based decoder.
   * Implemented `python setup.py install_locales`.
 * Bug Fixes:
   * Failed PUID submission deactivates the submit button. (#2673)
   * Unable to specify album art file name mask. (#2655)
   * Fixed incorrect copying of album metadata to tracks. (#2698)
   * Added options to un-hide toolbars. (#2631)
   * Fixed problem with saving extra performer FLAC tags
     containing non-ASCII characters. (#2719)
   * Read only the first date from ID3v2.3 tags. (#2460)
   * If the remembered directory for add dialogs and file browser was
     removed, try to find an existing directory in the same path.

Version 0.9.0alpha6 - 2007-04-04
 * New Features:
   * Added option --disable-autoupdate for 'build' and 'install' commands
     of the setup script. (#2551)
   * Automatically parse track numbers from file names like 01.flac for better
     cluster->album matching with untagged files.
   * Support for the new sorting tags in MP4 tags from iTunes 7.1.
   * Strip white-space from directory names. (#2558)
   * When replacing characters with their ascii equivalent, 'ß' should be
     replaced by 'ss'. (#2610)
   * Track level performer ARs. (#2561)
   * Remove leading and trailing whitespace from tags on file saving.
     (#892, #2665)
   * Support for labels, catalog numbers and barcodes.
 * Bug Fixes:
   * Artist names from ARs should be translated, too.
   * Freeze after answering no to "download the new version" prompt. (#2542)
   * %musicbrainz_albumid% not working in file renaming. (#2543)
   * Track time appears to display incorrectly if it's unknown on
     MusicBrainz. (#2548)
   * Fixed problem with removing albums/files after submitting PUIDs (#2556)
   * The user's script should be applied also to album metadata.
   * Fixed moving of additional files from paths with "special" characters.
 * Internals:
   * The browser integration HTTP server rewritten using QTcpServer.

Version 0.9.0alpha5 - 2007-03-18
 * New Features:
   * Replace Æ with AE in file/directory names. (#2512)
   * "Add cluster as release" (#1049)
   * Text labels under icon buttons. (#2476)
 * Bug Fixes:
   * Fixed fileId generator (caused problems with drag&drop
     if files with multiple formats are used).
   * Original Metadata not greyed out when no tracks are attached. (#2461)
   * Better detecting of the default Windows browser, with fallback to
     Internet Explorer. (#2502)
   * Better album/track lookup. (#2521)
   * File browser stays 'hidden' after first time use. (#2480)
   * Track length changed in Original Metadata after save. (#2510)
   * "Send PUIDs" button not disabled after albums are removed. (#2506)
   * The Windows package now includes JPEG loader to show cover art
     images correctly. (#2478)

Version 0.9.0alpha4 - 2007-03-09
 * Bug Fixes:
   * Fixed case-insentive file renaming. (#2457, #2513)

Version 0.9.0alpha3 - 2007-03-08
 * New Features:
   * Using of 'performed by' AR types (without instrument or vocal).
   * The "Replace non-ASCII characters" option will try to remove
     accents first. (#2466)
   * Added option to auto-analyze all files. (#2465)
 * Bug Fixes:
   * Fixed file clustering.
   * Added %albumartistsort%, %releasetype% and %releasestatus% to the
     file naming example (#2458)
   * Sanitize dates from ID3 tags. (#2460)
   * Fixed page switching in the options window on error. (#2455)
   * Correct case-insensitive file renaming on Windows (#1003, #2457)
   * Relative paths in the 'Move files to' option are relative to the
     current path of the file. (#2454)
   * Added a .desktop file. (#2470)
   * Release type and status should be in lower case. (#2489)

Version 0.9.0alpha2 - 2007-03-04
 * New Features:
   * New variable %_extension% (#2447)
   * File naming format tester. (#2448)
   * Added automatic checking for new versions.
 * Bug Fixes:
   * Fixed window position saving/restoring. (#2449)
   * Fixed iTunes compilation flag saving. (#2450)

Version 0.9.0alpha1 - 2007-03-03
 * First release.<|MERGE_RESOLUTION|>--- conflicted
+++ resolved
@@ -34,7 +34,6 @@
  * Support dropping image directly from Google image results to cover art box
  * Add %_musicbrainz_tracknumber% to hold track # as shown on MusicBrainz release web-page
    e.g. vinyl/cassette style A1, A2, B1, B2
-<<<<<<< HEAD
  * Show the ID3 version of the file in the Info... dialog (Ctrl-I) (PICARD-218)
  * Fixed a bug where Picard crashed if a MP3 file had malformed TRCK or TPOS tags (PICARD-112)
  * Add --files option to setup.py build_ui, used to force .ui to .py regeneration (PICARD-566)
@@ -42,10 +41,8 @@
  * Made Picard use release groups, medium formats and cover art types also used on the MusicBrainz website
  * Use MusicBrainz Server translations for release groups, medium formats and cover art types
  * Add checkbox to toggle debug at runtime in log/debug view dialog
-
-=======
  * Add a plugin to add Artist Official Homepage relationships to the website tag (ID3 WOAR tag)
->>>>>>> 97d62504
+
 
 
 Version 1.2 - 2013-03-30
