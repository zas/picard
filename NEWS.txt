Version 0.16 - 2011-XX-XX
 * Added AcoustID support.
 * Fixed track metadata plugins.
 * Added new internal %_totalalbumtracks% tag field. (PICARD-16)
 * Track metadata plugins now run also on non-album tracks. (PICARD-7)
 * Fixed custom Various Artists name on the %albumartist% field. (PICARD-5)
 * Album artist is now correctly "translated". (PICARD-1)
 * Unicode punctuation is now converted to ASCII by default.
 * WavPack correction files are moved together with the main files. (PICARD-15)
 * Unicode filename normalization on OS X.
 * Original release date is now saved into %originaldate%.
 * Allow tagging with localized artist aliases (PICARD-17)
 * Added a quit confirmation dialog. (PICARD-46)
 * Standalone recordings can be tagged with relationships now. (PICARD-10)
 * Refreshing an album will refresh its "other versions" listing. (PICARD-8)
 * "Unicode punctuation to ASCII" now works on album-level metadata. (PICARD-50)
<<<<<<< HEAD
 * DJ-mix tags should only be written to the medium where they apply. (PICARD-20)
=======
 * Support URL redirects in web service/network request module (PICARD-54)
 * Jamendo and Archive.org cover art is displayed on web page, but not loaded by Picard plugin (PICARD-52)
>>>>>>> 723cb379

Version 0.15.1 - 2011-07-31
 * "Other versions" menu now displays release labels and catalog numbers.
 * Added CD-R, 8cm CD to the format mapping.
 * Picard no longer fails to load releases with new or unknown media formats.
 * Threading issues that could occasionally cause Picard to stop loading files have been fixed.
 * Fixed album metadata processor plugins not working (#5960)
 * Fixed loading of standalone recordings (#5961)
 * Fixed requests stopping at midnight (#5963)
 * Stopped using QDateTime for timing requests (for Qt 4.6 compatibility) (#5967)
 * Fixed display of ampersands in the "other versions" menu. (#5969)
 * Fixed use of numerical functions in advanced scripting.

Version 0.15 - 2011-07-17
 * Added options for using standardized track, release, and artist metadata.
 * Added preferred release format support.
 * Expanded preferred release country support to allow multiple countries.
 * Added support for tagging non-album tracks (standalone recordings).
 * Plugins can now be installed via drag and drop, or a file browser.
 * Added several new tags: %_originaldate%, %_recordingcomment%, and %_releasecomment%
 * Changes to request queuing: added separate high and low priority queues for each host.
 * Tagger scripts now run after metadata plugins finish (#5850)
 * The "compilation" tag can now be $unset or modified via tagger script.
 * Added a shortcut (Ctrl+I) for Edit->Details.
 * Miscellaneous bug fixes.

Version 0.15beta1 - 2011-05-29
 * Support for the NGS web service

Version 0.14 - 2011-05-15
 * Fixed a problem with network operations hanging after a network error (#5794, #5884)
 * ID3v2.3 with UTF-16 is now the default ID3 version
 * Option to set preferred release types for improved album matching
 * Added support for sorting the album/file lists (#75)
 * Fixed OptimFROG tag reading (#5859)
 * Fixed colors for a white-on-black color scheme (#5846)
 * Added an option to replace non-ASCII punctuation (#5834)
 * Support for writing release group and work IDs, currently unused (#5805)
 * Fixed saving of the release event format tag (#5250)
 * Added support for the language and script tags (#943)
 * Plugins can now use track-track relationships (#5849)
 * Allowed external drives to be visible in the file browser panel on OS X (#5308)

Version 0.13 - 2011-03-06
 * Changed Picard icon license to CC by-sa
 * Small UI consistency changes
 * Albums with tracks linked to more than one file are never marked as
   "completed".
 * Fixed matching of scanned files to tracks while the album is still loading.
 * Support for properly embedded FLAC pictures
 * Existing embedded images in APE and ASF files are removed only if there
   are new images to replace them.
 * More strict tagger script validation.
 * Fixed the $truncate tagger script function.
 * Proper rounding of track durations.
 * Fixed a bug with saving images larger than 64k to WMA files.
 * Added a $swapprefix tagger script function.
 * Release events with a date are preferred over the ones without a date.
 * Files that are being saved as marked as pending.
 * Updated .desktop file to allow opening Picard with multiple files.
 * Handle the "open file" event on Mac OS X.
 * Added timeouts to the HTTP web service client.
 * Fixed a bug with albums missing the expand/collapse icons

Version 0.12.1 - 2009-11-01
 * Fixed deletion of all COMM frames in ID3, which was introduced with the
   iTunNORM fix in Picard 0.12.0.
 * Restored native add folder dialog.

Version 0.12 - 2009-10-25
 * Live syntax checking for tagger script and naming strings.
   (Nikolai Prokoschenko)
 * Support ratings. (Philipp Wolfer)
 * Support for user folskonomy tags. (Lukáš Lalinský)
 * Embed cover art into APEv2 tags. (Lukáš Lalinský)
 * Embed cover art into WMA tags. (Philipp Wolfer)
 * New high quality application icon (Carlin Mangar)
 * Support for originaldate tag. (Philipp Wolfer)
 * Restructured file naming options. (Nikolai Prokoschenko)
 * Added option to select the user interface language. (Philipp Wolfer)
 * Highlight fully matched albums. (Nikolai Prokoschenko)
 * New script functions $matchedtracks(), $initials(), $firstalphachar(),
   $truncate() and $firstwords()
 * CD drive dropdown selection on Linux. (Philipp Wolfer)
 * Add disc ID to album metadata if loaded via disc lookup. (Philipp Wolfer)
 * Add expand/collapse all actions to tree views. (Philipp Wolfer)
 * Added DCC media format.
 * Removed unncecessary and confusing PUID lookup threshold. (Philipp Wolfer)
 * Fixed saving of copyright in ASF metadata. (#5419, Philipp Wolfer)
 * Write TRACKTOTAL and DISCTOTAL to vorbis files. (#4088, Philipp Wolfer)
 * Added keyboard shortcut to toggle file browser (#3954, Philipp Wolfer)
 * Write ISRCs from MusicBrainz into tags (Philipp Wolfer)
 * UI improvements on cover art box and icons (Carlin Mangar)
 * New Windows installer (Carlin Mangar)
 * New plugin extension point ui_init (Gary van der Merwe)
 * Updated plugin options page (Carlin Mangar)
 * Python 2.6 fixes. (Gary van der Merwe)
 * Fix PUID generation on big endian machines. (Jon Hermansen)
 * Fix lookup encoding for non latin characters. (#5233, Philip Jägenstedt)
 * Fix infinite loop when using Qt 4.5. (Lukáš Lalinský)
 * Ensure 16-byte memory alignment for avcodec, fixes issues with enabled SSE2
   instructions. (#5263, Philipp Wolfer)
 * Use default CD device for disc ID lookups if no device was specified.
   (Philipp Wolfer)
 * Preserve file information (bitrate, extension etc.) on saving.
   (#3236, Philipp Wolfer)
 * Allow empty release events (#4818, Philipp Wolfer)
 * Respect the option "clear existing tags" when saving WMA files.
   (Philipp Wolfer)
 * Detect image format of cover images. (#4863, Philipp Wolfer)
 * Don't load CD stubs. (#4251, Philipp Wolfer)
 * Set match background color relative to the base color. (#4740, Philipp Wolfer)
 * Fix infinite loop when using Qt 4.5. (Lukáš Lalinský)
 * Fixed various issues with the PUID submission button. (Philipp Wolfer)
 * Fixed copy and paste (#5428, Philipp Wolfer)
 * Fixed loading of files with corrupted PUIDs (#5331, Carlin Mangar)
 * Fixed redirection handling (Lukáš Lalinský)
 * Fixed writng of iTunNORM tags in ID3 (Carlin Mangar)
 * Always restore window position so that the window is visible (Carlin Mangar)
 * Updated translations.

Version 0.11 - 2008-12-02
 * Support for new FFmpeg install locations
 * Automatically remove whitespaces from MB hostname in options
 * Release date from MB is now optional
 * Fixed per-track folksonomy tag support
 * Evaluate tagger script for album metadata
 * Show donation info in the about dialog
 * Support for .oga files (Ogg FLAC, Ogg Speex or Ogg Vorbis)
 * Fixed loading of performer tags from Vorbis Comments
 * Load embedded cover art from COVERART/COVERARTMIME Vorbis Comments
 * Allow setting the "Move Files To" location from the internal file browser
 * Copy&paste support in the file details dialog
 * Correct handling of "; " as a separator for sort names
 * Minimal support for TAK files
 * Fixed parsing of the "Pseudo-Release" release status
 * Fixed reading performers with empty role from ID3 tags
 * Don't allow empty file naming formats
 * Interactive password dialog
 * Fixed checking for non-Latin characters when using sort name as the main
   artist name

Version 0.10 - 2008-07-27
 * Fixed crash when reading CD TOC on 64-bit systems
 * Fixed handling of MP4 files with no metadata
 * Change the hotkey for help to the right key for OS X
 * Replace special characters after tagger script evalutaion to allow
   special characters being replaced by tagger script
 * Actually ignore 'ignored (folksonomy) tags'
 * Remove dependency on Mutagen 1.13, version 1.11 is enough now
 * Escape ampersand in release selection (#3748)

Version 0.10.0rc1 - 2008-05-25
 * Stop analyzing files that have been removed. (#3352, Gary van der Merwe)
 * Automatically disable CD lookup if no CD device is specified.
   (Will Holcomb)
 * Don't abort directory reading on invalid filename. (#2829, amckinle)
 * Add an option to select multiple directories from the 'Add Directory'
   window. (#3541, Will Holcomb)
 * Avoid scanning files that had been removed from the tagger.
   (#3352, Gary van der Merwe)
 * Folksonomy tags/genre support. (Lukáš Lalinský)
 * Added menu items (with keyboard shortcuts) for CD lookup / Scan /
   Lookup / Cluster. (Lukáš Lalinský)
 * Add taggerscript function $performer(). (Lukáš Lalinský)
 * Lower the default PUID lookup threshold to 10%. (Lukáš Lalinský)
 * Compare tracknumber and totaltracks as numbers, not strings.
   (Lukáš Lalinský)
 * Correctly escape special Lucene characters for searches/lookups.
   (#3448, Lukáš Lalinský)
 * Use MusicIP Mixer "archived analysis" to speed up PUID lookups.
   (Lukáš Lalinský)
 * Add language and script to variables. (#3635, Nikki)
 * Option to initiate searches with advanced query syntax on by default.
   (#3526, Lukáš Lalinský)
 * "Save Tags" item in options menu. (#3519, Lukáš Lalinský)
 * Create empty "plugins" directory by default on installation.
   (#3529, Lukáš Lalinský)
 * Added default release country option. (#3452, Philipp Wolfer)
 * Added release format type to release selection. (#3074, Philipp Wolfer)
 * Convert Vorbis tag "tracktotal" to "totaltracks" on load. (Philipp Wolfer)
 * Save 'arranger' to ID3 tags. (Lukáš Lalinský)
 * Store cover art in Ogg and FLAC files. (#3647, Hendrik van Antwerpen)
 * Album title not updated when related 'Unkown files' are modified.
   (#3682, Hendrik van Antwerpen)
 * Match selected release event to existing files.
   (#3687, Hendrik van Antwerpen)
 * Allow multiple files to be linked to a single track.
   (#3729, Gary van der Merwe)
 * Don't use mmap to resize files on Windows. (Lukáš Lalinský)

Version 0.9.0 - 2007-12-16
 * More custom tags in MP4 files (compatible with MediaMonkey and Jaikoz) (#3379)
 * Fixed MP4 fingerprinting on Windows. (#3454, #3374)
 * Fixed CD lookups on Windows. (#3462, #3362, #3386)
 * Set the %compilation% tag correctly. (#3263)
 * Fixed location of saved cover art files. (#3345)
 * The Picard window now won't start as hidden. (#2104, #2429)
 * Fixed reading of length of MP3 files with VBRI headers. (#3409)
 * Fixed WMA saving. (#3417)
 * Fixed saving of comment to ID3 tags. (#3418)
 * New mapping of "chorus master" AR to "conductor" tag.
 * Fixed system-wide plugin path on Linux. (#3430)
 * Use the earliest release date by default. (#3456)

Version 0.9.0beta1 - 2007-10-28
 * Save ASIN to MP4 files.
 * Add a --disable-locales option to setup.py build. (Santiago M. Mola)
 * New threading code, should make Picard crash less and be faster.
 * Replace initial dot in file and directory names. (#3204, Philipp Wolfer)
 * Fixed caps in the default cover art image. (#3242, Bogdan Butnaru)
 * Fixed broken naming preview. (#3214, Daniel Bumke)
 * Re-enable the drag/drop target indicators. (#3106)
 * Fix adding files and directories from the command line. (#3075)
 * Don't show the cover art box by default.
 * Lookup files individually for "Unmatched Files", not as a cluster.

Version 0.9.0alpha14 - 2007-08-05
 * Fixed PUID submissions.
 * Fixed drag&drop from Finder to Picard on Mac OS X.
 * Don't save files from "Unmatched Files" when saving an album.
 * Renamed "Analyze" to "Scan", to avoid confusion with MusicIP Mixer analysis.
 * Added plugin API versioning. Plugins now need to define constant
   PLUGIN_API_VERSIONS, otherwise they won't be loaded.
 * Added option to overwrite cover art by default.
 * Never wait more than second for the next HTTP request.
 * Fixed setting of the "Move Tagged Files To" folder, if the name contains
   non-ASCII characters.

Version 0.9.0alpha13 - 2007-07-29
 * Bug Fixes:
   * Fixed drag&drop issue on Windows Vista.
     http://forums.musicbrainz.org/viewtopic.php?id=693

Version 0.9.0alpha12 - 2007-07-29
 * Changes:
   * "User directory" location changed:
     - On Windows from "%HOMEPATH%\Local Settings\Application Data\MusicBrainz Picard"
       to "%HOMEPATH%\Application Data\MusicBrainz\Picard"
     - On UNIX from "~/.picard" to "$XDG_CONFIG_HOME/MusicBrainz/Picard"
       (usually "~/.config/MusicBrainz/Picard")
   * Picard no longer logs every action and doesn't saves the logs. To enable
     more debug logging, use command line argument "-d" or "--debug" or
     environment variable "PICARD_DEBUG".
   * For plugins:
     - metadata["~#length"] is now metadata.length
     - metadata["~#artwork"] is now metadata.images
 * New Features:
   * Save embedded images to MP4 files.
   * Added option to select release events for albums.
   * Added internal log viewer.
   * Track and file context menu hooks for plugins.
 * Bug Fixes:
   * Deleting files from clusters increments total time rather than
     decrementing it. (#2965)
   * Update metadata boxes and cover art for selected items. (#2498)
   * Display error message for tracks.
   * Fixed drag-and-drop bugs on Mac OS X.
   * Added %releasecountry% to the file renaming preview.
   * Cluster multi-disc albums identified by tags, not (disc x). (#2555)

Version 0.9.0alpha11 - 2007-05-27
 * New Features:
   * Added "Edit" button to the tag editor.
 * Bug Fixes:
   * Fixed initialization of gettext translations.

Version 0.9.0alpha10 - 2007-05-27
 * New Features:
   * New TaggerScript function $len(text). (#2843)
   * Don't compress huge ID3 frames. (#2850)
   * Move "Add Cluster As Release" to a plugin.
   * Allow horizontal scrollbar in the file browser panel. (#2856)
   * Removed "Basic" tab from the "Details" window, "Advanced" tab renamed to "Metadata".
   * The tag editor can be used to edit multiple files. (#2893)
 * Bug Fixes:
   * F1 for Help instead of CTRL+H on Windows and Linux. (#2485, Nikolai Prokoschenko)
   * Tabbing focus transition from search isn't as expected. (#2546, Nikolai Prokoschenko)
   * Display an error message if launching a web browser failed.
   * Fixed web-service error caused PUID submissions.
   * Change function $gt(), $gte(), $lt(), $lte() to compare numbers, not strings. (#2848)
   * Fixed kfmclient launching under KDE/Python 2.5.
   * Fixed similarity calculation of non-latin texts. (#2891)
   * Don't try to auto-analyze files with "loading" errors. (#2862)

Version 0.9.0alpha9 - 2007-05-12
 * New Features:
   * The tag editor now accepts free-text tag names.
   * Load 'DJ-mixed by' AR data to %djmixer% tag.
   * Load 'Mixed by' AR data to %mixer% tag.
   * Delay the webservice client to do max. 1 request per second.
   * Sort files in clusters by disc number, track number and file name. (#2547)
   * Support for any text frame in special variable %_id3:%.
   * Ignore empty ID3 text values.
   * Windows installer:
     * Removed DirectX-based decoder.
     * FFmpeg compiled with AAC (faad2) support.
 * Bug Fixes:
   * Save XSOP frame to ID3v2.3 tags. (#2484)
   * Use attributes like 'guest' or 'additional' also from generic performer ARs.
   * Fixed capitalization of %releasetype% in file naming preview. (#2762)
   * Fixed 'python setup.py build_ext' if py2app and setuptools are loaded.
   * ID3v2.3 frame TDAT should be written in format DDMM, not MMDD. (#2770)
   * Don't display an error on Ogg and FLAC files with no tags.
   * Remove video files from the list of supported formats.
   * Always use musicbrainz.org for PUID submissions. (#2764)
   * Files/Pending Files count not reset/recalculated after removing files. (#2541)
   * Removed files still get processed during fingerprinting. (#2738)
   * Read only text values from APEv2 tags. (#2828)

Version 0.9.0alpha8 - 2007-04-15
 * New Features:
   * Notification of changed files in releases. (#2632, #2702)
 * Bux Fixes:
   * Don't open the file for analyzing twice. (#2733, #2734)
   * Save ASIN and release country to ID3 tags. (#2484, #2456)
   * Variable %country% renamed to %releasecountry%.
   * Save release country to MP4 and WMA tags.
   * Don't take unsupported tags into account when checking if the
     tags are 'complete' and the file should have 100% match. This
     fixes problems with showing the green check-marks for file
     with limited tag formats, like MP4 or WMA.
   * Ignore missing tag in $unset().

Version 0.9.0alpha7 - 2007-04-14
 * New Features
   * Remember location in the file browser. (#2618)
   * Added FFmpeg support on Windows (MP3, Vorbis,
     FLAC, WavPack and many other audio formats).
   * Lowercase the extension on file renaming/moving. (#2701)
   * TaggerScript function `$copy(new,old)` to copy metadata from
     variable `old` to `new`. The difference between `$set(new,%old%)`
     is that `$copy(new,old)` copies multi-value variables without
     flattening them.
   * Added special purpose TaggerScript variable `%_id3:%` for direct
     setting of ID3 frames. Currently it supports only TXXX frames in format
     `%_id3:TXXX:<description>%`, for example:
     `$copy(_id3:TXXX:PERFORMERSORTORDER,artistsort)`.
   * Support for WAV files. (#2537)
   * Removed GStreamer-based decoder.
   * Implemented `python setup.py install_locales`.
 * Bug Fixes:
   * Failed PUID submission deactivates the submit button. (#2673)
   * Unable to specify album art file name mask. (#2655)
   * Fixed incorrect copying of album metadata to tracks. (#2698)
   * Added options to un-hide toolbars. (#2631)
   * Fixed problem with saving extra performer FLAC tags
     containing non-ASCII characters. (#2719)
   * Read only the first date from ID3v2.3 tags. (#2460)
   * If the remembered directory for add dialogs and file browser was
     removed, try to find an existing directory in the same path.

Version 0.9.0alpha6 - 2007-04-04
 * New Features:
   * Added option --disable-autoupdate for 'build' and 'install' commands
     of the setup script. (#2551)
   * Automatically parse track numbers from file names like 01.flac for better
     cluster->album matching with untagged files.
   * Support for the new sorting tags in MP4 tags from iTunes 7.1.
   * Strip white-space from directory names. (#2558)
   * When replacing characters with their ascii equivalent, 'ß' should be
     replaced by 'ss'. (#2610)
   * Track level performer ARs. (#2561)
   * Remove leading and trailing whitespace from tags on file saving.
     (#892, #2665)
   * Support for labels, catalog numbers and barcodes.
 * Bug Fixes:
   * Artist names from ARs should be translated, too.
   * Freeze after answering no to "download the new version" prompt. (#2542)
   * %musicbrainz_albumid% not working in file renaming. (#2543)
   * Track time appears to display incorrectly if it's unknown on
     MusicBrainz. (#2548)
   * Fixed problem with removing albums/files after submitting PUIDs (#2556)
   * The user's script should be applied also to album metadata.
   * Fixed moving of additional files from paths with "special" characters.
 * Internals:
   * The browser integration HTTP server rewritten using QTcpServer.

Version 0.9.0alpha5 - 2007-03-18
 * New Features:
   * Replace Æ with AE in file/directory names. (#2512)
   * "Add cluster as release" (#1049)
   * Text labels under icon buttons. (#2476)
 * Bug Fixes:
   * Fixed fileId generator (caused problems with drag&drop
     if files with multiple formats are used).
   * Original Metadata not greyed out when no tracks are attached. (#2461)
   * Better detecting of the default Windows browser, with fallback to
     Internet Explorer. (#2502)
   * Better album/track lookup. (#2521)
   * File browser stays 'hidden' after first time use. (#2480)
   * Track length changed in Original Metadata after save. (#2510)
   * "Send PUIDs" button not disabled after albums are removed. (#2506)
   * The Windows package now includes JPEG loader to show cover art
     images correctly. (#2478)

Version 0.9.0alpha4 - 2007-03-09
 * Bug Fixes:
   * Fixed case-insentive file renaming. (#2457, #2513)

Version 0.9.0alpha3 - 2007-03-08
 * New Features:
   * Using of 'performed by' AR types (without instrument or vocal).
   * The "Replace non-ASCII characters" option will try to remove
     accents first. (#2466)
   * Added option to auto-analyze all files. (#2465)
 * Bug Fixes:
   * Fixed file clustering.
   * Added %albumartistsort%, %releasetype% and %releasestatus% to the
     file naming example (#2458)
   * Sanitize dates from ID3 tags. (#2460)
   * Fixed page switching in the options window on error. (#2455)
   * Correct case-insensitive file renaming on Windows (#1003, #2457)
   * Relative paths in the 'Move files to' option are relative to the
     current path of the file. (#2454)
   * Added a .desktop file. (#2470)
   * Release type and status should be in lower case. (#2489)

Version 0.9.0alpha2 - 2007-03-04
 * New Features:
   * New variable %_extension% (#2447)
   * File naming format tester. (#2448)
   * Added automatic checking for new versions.
 * Bug Fixes:
   * Fixed window position saving/restoring. (#2449)
   * Fixed iTunes compilation flag saving. (#2450)

Version 0.9.0alpha1 - 2007-03-03
 * First release.<|MERGE_RESOLUTION|>--- conflicted
+++ resolved
@@ -14,12 +14,9 @@
  * Standalone recordings can be tagged with relationships now. (PICARD-10)
  * Refreshing an album will refresh its "other versions" listing. (PICARD-8)
  * "Unicode punctuation to ASCII" now works on album-level metadata. (PICARD-50)
-<<<<<<< HEAD
  * DJ-mix tags should only be written to the medium where they apply. (PICARD-20)
-=======
  * Support URL redirects in web service/network request module (PICARD-54)
  * Jamendo and Archive.org cover art is displayed on web page, but not loaded by Picard plugin (PICARD-52)
->>>>>>> 723cb379
 
 Version 0.15.1 - 2011-07-31
  * "Other versions" menu now displays release labels and catalog numbers.
