name: Validate XDG metadata

on:
  push:
    paths:
    - '.github/workflows/validate-xdg-metadata.yml'
    - 'org.musicbrainz.Picard.appdata.xml.in'
    - 'org.musicbrainz.Picard.desktop.in'
    - 'po/appstream/*.po'
    - 'NEWS.md'
    - 'setup.py'
  pull_request:

jobs:
  validate-xdg-metadata:
    runs-on: ubuntu-24.04
    steps:
    - uses: actions/checkout@v4
    - name: Set up Python
      uses: actions/setup-python@v5
      with:
        python-version: '3.12'
    - name: Install utils
      run: |
        sudo apt-get update
<<<<<<< HEAD
        sudo apt-get install appstream-util desktop-file-utils gettext
        pip install setuptools
=======
        sudo apt-get install appstream desktop-file-utils gettext
>>>>>>> 233fca07
    - name: Validate AppStream metadata
      run: |
        python setup.py build_appdata
        appstreamcli validate --pedantic --explain org.musicbrainz.Picard.appdata.xml
    - name: Validate desktop file
      run: |
        python setup.py build_desktop_file
        desktop-file-validate org.musicbrainz.Picard.desktop<|MERGE_RESOLUTION|>--- conflicted
+++ resolved
@@ -23,12 +23,8 @@
     - name: Install utils
       run: |
         sudo apt-get update
-<<<<<<< HEAD
-        sudo apt-get install appstream-util desktop-file-utils gettext
+        sudo apt-get install appstream desktop-file-utils gettext
         pip install setuptools
-=======
-        sudo apt-get install appstream desktop-file-utils gettext
->>>>>>> 233fca07
     - name: Validate AppStream metadata
       run: |
         python setup.py build_appdata
