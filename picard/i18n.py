# -*- coding: utf-8 -*-
#
# Picard, the next-generation MusicBrainz tagger
#
# Copyright (C) 2012 Frederik “Freso” S. Olesen
# Copyright (C) 2013-2014, 2018-2024 Laurent Monin
# Copyright (C) 2017 Sambhav Kothari
<<<<<<< HEAD
# Copyright (C) 2017-2023 Philipp Wolfer
=======
# Copyright (C) 2017-2022, 2024 Philipp Wolfer
>>>>>>> 233fca07
#
# This program is free software; you can redistribute it and/or
# modify it under the terms of the GNU General Public License
# as published by the Free Software Foundation; either version 2
# of the License, or (at your option) any later version.
#
# This program is distributed in the hope that it will be useful,
# but WITHOUT ANY WARRANTY; without even the implied warranty of
# MERCHANTABILITY or FITNESS FOR A PARTICULAR PURPOSE.  See the
# GNU General Public License for more details.
#
# You should have received a copy of the GNU General Public License
# along with this program; if not, write to the Free Software
# Foundation, Inc., 51 Franklin Street, Fifth Floor, Boston, MA 02110-1301, USA.

import gettext as module_gettext
import locale
import os
import re

<<<<<<< HEAD
from PyQt6.QtCore import QLocale
=======
from PyQt5.QtCore import (
    QCollator,
    QLocale,
)
>>>>>>> 233fca07

from picard.const.sys import (
    IS_MACOS,
    IS_WIN,
)


_logger = None
_qcollator = QCollator()
_qcollator_numeric = QCollator()
_qcollator_numeric.setNumericMode(True)

_null_translations = module_gettext.NullTranslations()
_translation = {
    'main':  _null_translations,
    'attributes': _null_translations,
    'constants': _null_translations,
    'countries': _null_translations,
}


def set_locale_from_env():
    """
    Depending on environment, locale.setlocale(locale.LC_ALL, '') can fail.

    Returns a string LANG[.ENCODING]

    >>> import locale
    >>> import os
    >>> os.environ['LANG'] = 'buggy'
    >>> locale.setlocale(locale.LC_ALL, '')
    Traceback (most recent call last):
      File "<stdin>", line 1, in <module>
      File "/usr/lib/python3.10/locale.py", line 620, in setlocale
        return _setlocale(category, locale)
    locale.Error: unsupported locale setting
    >>> locale.setlocale(locale.LC_ALL, 'C')
    'C'
    >>> locale.getlocale(locale.LC_ALL)
    (None, None)
    >>> os.environ['LANG'] = 'en_US.UTF-8'
    >>> locale.setlocale(locale.LC_ALL, '')
    'en_US.UTF-8'
    >>> locale.getlocale(locale.LC_ALL)
    ('en_US', 'UTF-8')
    """
    try:
        current_locale = locale.setlocale(locale.LC_ALL, '')
    except locale.Error:
        # default to 'C' locale if it couldn't be set from env
        current_locale = locale.setlocale(locale.LC_ALL, 'C')
    _logger("Setting locale from env: %r", current_locale)
    return current_locale


if IS_WIN:
    from ctypes import windll

    def _get_default_locale():
        try:
            return locale.windows_locale[windll.kernel32.GetUserDefaultUILanguage()]
        except KeyError:
            return None

elif IS_MACOS:
    import Foundation

    def _get_default_locale():
        defaults = Foundation.NSUserDefaults.standardUserDefaults()
        return defaults.objectForKey_('AppleLanguages')[0].replace('-', '_')

else:
    def _get_default_locale():
        return None


def _try_encodings():
    """Generate encodings to try, starting with preferred encoding if possible"""
    preferred_encoding = locale.getpreferredencoding()
    if preferred_encoding != 'UTF-8':
        yield preferred_encoding
    yield from ('UTF-8', None)


def _try_locales(language):
    """Try setting the locale from language with preferred/UTF-8/no encoding"""
    for encoding in _try_encodings():
        if encoding:
            yield locale.normalize(language + '.' + encoding)
        else:
            yield language


def _load_translation(domain, localedir, language):
    try:
        _logger("Loading gettext translation for %s, localedir=%r, language=%r", domain, localedir, language)
        return module_gettext.translation(domain, localedir, languages=[language])
    except OSError as e:
        _logger(e)
        return module_gettext.NullTranslations()


def _log_lang_env_vars():
    env_vars = []
    lc_keys = sorted(k for k in os.environ.keys() if k.startswith('LC_'))
    for k in ('LANG', 'LANGUAGE') + tuple(lc_keys):
        if k in os.environ:
            env_vars.append(k + '=' + os.environ[k])
    _logger("Env vars: %s", ' '.join(env_vars))


def setup_gettext(localedir, ui_language=None, logger=None):
    """Setup locales, load translations, install gettext functions."""
    global _logger, _qcollator, _qcollator_numeric
    if not logger:
        _logger = lambda *a, **b: None  # noqa: E731
    else:
        _logger = logger

    if ui_language:
        _logger("UI language: %r", ui_language)
        try_locales = list(_try_locales(ui_language))
    else:
        _logger("UI language: system")
        _log_lang_env_vars()
        try_locales = []

    default_locale = _get_default_locale()
    if default_locale:
        try_locales.append(default_locale)

    _logger("Trying locales: %r", try_locales)

    current_locale = None
    for loc in try_locales:
        try:
            current_locale = locale.setlocale(locale.LC_ALL, loc)
            _logger("Set locale to: %r", current_locale)
            break
        except locale.Error:
            _logger("Failed to set locale: %r", loc)

    if ui_language:
        # UI locale may differ from env, those have to match files in po/
        current_locale = ui_language
    if current_locale is None:
        current_locale = set_locale_from_env()

    _logger("Using locale: %r", current_locale)
    QLocale.setDefault(QLocale(current_locale))
    _qcollator = QCollator()
    _qcollator_numeric = QCollator()
    _qcollator_numeric.setNumericMode(True)

    global _translation
    _translation = {
        'main': _load_translation('picard', localedir, language=current_locale),
        'attributes': _load_translation('picard-attributes', localedir, language=current_locale),
        'constants': _load_translation('picard-constants', localedir, language=current_locale),
        'countries': _load_translation('picard-countries', localedir, language=current_locale),
    }
    _logger(_translation)


<<<<<<< HEAD
def gettext(message: str) -> str:
    """Translate the messsage using the current translator."""
    return _translation['main'].gettext(message)


def _(message: str) -> str:
    """Alias for gettext"""
    return gettext(message)


def N_(message: str) -> str:
    """No-op marker for translatable strings"""
    return message


def ngettext(singular: str, plural: str, n: int) -> str:
    return _translation['main'].ngettext(singular, plural, n)


def pgettext_attributes(context: str, message: str) -> str:
    return _translation['attributes'].pgettext(context, message)


def gettext_attributes(message: str) -> str:
    return _translation['attributes'].gettext(message)


def gettext_countries(message: str) -> str:
    return _translation['countries'].gettext(message)


def gettext_constants(message: str) -> str:
    return _translation['constants'].gettext(message)
=======
    if hasattr(trans_attributes, 'pgettext'):
        builtins.__dict__['pgettext_attributes'] = trans_attributes.pgettext
    else:
        def pgettext(context, message):
            return gettext_ctxt(trans_attributes.gettext, message, context)
        builtins.__dict__['pgettext_attributes'] = pgettext

    _logger("_ = %r", _)
    _logger("N_ = %r", N_)
    _logger("ngettext = %r", ngettext)
    _logger("gettext_countries = %r", gettext_countries)
    _logger("gettext_attributes = %r", gettext_attributes)
    _logger("pgettext_attributes = %r", pgettext_attributes)


# Workaround for po files with msgctxt which isn't supported by Python < 3.8
# gettext
# msgctxt are used within attributes.po, and gettext is failing to translate
# strings due to that
# This workaround is a hack until we get proper msgctxt support
_CONTEXT_SEPARATOR = "\x04"


def gettext_ctxt(gettext_, message, context=None):
    if context is None:
        return gettext_(message)

    msg_with_ctxt = "%s%s%s" % (context, _CONTEXT_SEPARATOR, message)
    translated = gettext_(msg_with_ctxt)
    if _CONTEXT_SEPARATOR in translated:
        # no translation found, return original message
        return message
    return translated


def _digit_replace(matchobj):
    s = matchobj.group(0)
    return str(int(s)) if s.isdigit() else s


def sort_key(string, numeric=False):
    """Transforms a string to one that can be used in locale-aware comparisons.

    Args:
        string: The string to convert
        numeric: Boolean indicating whether to use number aware sorting (natural sorting)

    Returns: An object that can be compared locale-aware
    """
    collator = _qcollator_numeric if numeric else _qcollator
    # On macOS / Windows the numeric sorting does not work reliable with non-latin
    # scripts. Replace numbers in the sort string with their latin equivalent.
    if numeric and (IS_MACOS or IS_WIN):
        string = re.sub(r'\d', _digit_replace, string)

    # On macOS numeric sorting of strings entirely consisting of numeric characters fails
    # and always sorts alphabetically (002 < 1). Always prefix with an alphabeticcharacter
    # to work around that.
    return collator.sortKey('a' + string.replace('\0', ''))
>>>>>>> 233fca07
<|MERGE_RESOLUTION|>--- conflicted
+++ resolved
@@ -5,11 +5,7 @@
 # Copyright (C) 2012 Frederik “Freso” S. Olesen
 # Copyright (C) 2013-2014, 2018-2024 Laurent Monin
 # Copyright (C) 2017 Sambhav Kothari
-<<<<<<< HEAD
-# Copyright (C) 2017-2023 Philipp Wolfer
-=======
-# Copyright (C) 2017-2022, 2024 Philipp Wolfer
->>>>>>> 233fca07
+# Copyright (C) 2017-2024 Philipp Wolfer
 #
 # This program is free software; you can redistribute it and/or
 # modify it under the terms of the GNU General Public License
@@ -30,14 +26,10 @@
 import os
 import re
 
-<<<<<<< HEAD
-from PyQt6.QtCore import QLocale
-=======
-from PyQt5.QtCore import (
+from PyQt6.QtCore import (
     QCollator,
     QLocale,
 )
->>>>>>> 233fca07
 
 from picard.const.sys import (
     IS_MACOS,
@@ -202,7 +194,6 @@
     _logger(_translation)
 
 
-<<<<<<< HEAD
 def gettext(message: str) -> str:
     """Translate the messsage using the current translator."""
     return _translation['main'].gettext(message)
@@ -236,40 +227,6 @@
 
 def gettext_constants(message: str) -> str:
     return _translation['constants'].gettext(message)
-=======
-    if hasattr(trans_attributes, 'pgettext'):
-        builtins.__dict__['pgettext_attributes'] = trans_attributes.pgettext
-    else:
-        def pgettext(context, message):
-            return gettext_ctxt(trans_attributes.gettext, message, context)
-        builtins.__dict__['pgettext_attributes'] = pgettext
-
-    _logger("_ = %r", _)
-    _logger("N_ = %r", N_)
-    _logger("ngettext = %r", ngettext)
-    _logger("gettext_countries = %r", gettext_countries)
-    _logger("gettext_attributes = %r", gettext_attributes)
-    _logger("pgettext_attributes = %r", pgettext_attributes)
-
-
-# Workaround for po files with msgctxt which isn't supported by Python < 3.8
-# gettext
-# msgctxt are used within attributes.po, and gettext is failing to translate
-# strings due to that
-# This workaround is a hack until we get proper msgctxt support
-_CONTEXT_SEPARATOR = "\x04"
-
-
-def gettext_ctxt(gettext_, message, context=None):
-    if context is None:
-        return gettext_(message)
-
-    msg_with_ctxt = "%s%s%s" % (context, _CONTEXT_SEPARATOR, message)
-    translated = gettext_(msg_with_ctxt)
-    if _CONTEXT_SEPARATOR in translated:
-        # no translation found, return original message
-        return message
-    return translated
 
 
 def _digit_replace(matchobj):
@@ -295,5 +252,4 @@
     # On macOS numeric sorting of strings entirely consisting of numeric characters fails
     # and always sorts alphabetically (002 < 1). Always prefix with an alphabeticcharacter
     # to work around that.
-    return collator.sortKey('a' + string.replace('\0', ''))
->>>>>>> 233fca07
+    return collator.sortKey('a' + string.replace('\0', ''))