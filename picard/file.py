# -*- coding: utf-8 -*-
#
# Picard, the next-generation MusicBrainz tagger
# Copyright (C) 2004 Robert Kaye
# Copyright (C) 2006 Lukáš Lalinský
#
# This program is free software; you can redistribute it and/or
# modify it under the terms of the GNU General Public License
# as published by the Free Software Foundation; either version 2
# of the License, or (at your option) any later version.
#
# This program is distributed in the hope that it will be useful,
# but WITHOUT ANY WARRANTY; without even the implied warranty of
# MERCHANTABILITY or FITNESS FOR A PARTICULAR PURPOSE.  See the
# GNU General Public License for more details.
#
# You should have received a copy of the GNU General Public License
# along with this program; if not, write to the Free Software
# Foundation, Inc., 51 Franklin Street, Fifth Floor, Boston, MA 02110-1301, USA.

import glob
import os.path
import shutil
import sys
import re
import unicodedata
from functools import partial
from operator import itemgetter
from collections import defaultdict
from PyQt4 import QtCore
from picard import config, log
from picard.track import Track
from picard.metadata import Metadata
from picard.ui.item import Item
from picard.script import ScriptParser
from picard.similarity import similarity2
from picard.util import (
    decode_filename,
    encode_filename,
    replace_win32_incompat,
    replace_non_ascii,
    sanitize_filename,
    unaccent,
    format_time,
    pathcmp,
<<<<<<< HEAD
    mimetype
    )
from picard.util.filenaming import make_short_filename
=======
    mimetype,
    thread
)
>>>>>>> fcc0be4e


class File(QtCore.QObject, Item):

    UNDEFINED = -1
    PENDING = 0
    NORMAL = 1
    CHANGED = 2
    ERROR = 3
    REMOVED = 4

    comparison_weights = {
        "title": 13,
        "artist": 4,
        "album": 5,
        "length": 10,
        "totaltracks": 4,
        "releasetype": 20,
        "releasecountry": 2,
        "format": 2,
    }

    def __init__(self, filename):
        super(File, self).__init__()
        self.filename = filename
        self.base_filename = os.path.basename(filename)
        self._state = File.UNDEFINED
        self.state = File.PENDING
        self.error = None

        self.orig_metadata = Metadata()
        self.metadata = Metadata()

        self.similarity = 1.0
        self.parent = None

        self.lookup_task = None
        self.item = None

    def __repr__(self):
        return '<File %r>' % self.base_filename

    def load(self, callback):
        thread.run_task(
            partial(self._load, self.filename),
            partial(self._loading_finished, callback),
            priority=1)

    def _loading_finished(self, callback, result=None, error=None):
        if self.state != self.PENDING:
            return
        if error is not None:
            self.error = str(error)
            self.state = self.ERROR
        else:
            self.error = None
            self.state = self.NORMAL
            self._copy_loaded_metadata(result)
        self.update()
        callback(self)

    def _copy_loaded_metadata(self, metadata):
        filename, _ = os.path.splitext(self.base_filename)
        metadata['~length'] = format_time(metadata.length)
        if 'title' not in metadata:
            metadata['title'] = filename
        if 'tracknumber' not in metadata:
            match = re.match("(?:track)?\s*(?:no|nr)?\s*(\d+)", filename, re.I)
            if match:
                try:
                    tracknumber = int(match.group(1))
                except ValueError:
                    pass
                else:
                    metadata['tracknumber'] = str(tracknumber)
        self.orig_metadata = metadata
        self.metadata.copy(metadata)

    _default_preserved_tags = [
        "~bitrate", "~bits_per_sample", "~format", "~channels", "~filename",
        "~dirname", "~extension"
    ]

    def copy_metadata(self, metadata):
        acoustid = self.metadata["acoustid_id"]
        preserve = config.setting["preserved_tags"].strip()
        saved_metadata = {}

        for tag in re.split(r"\s+", preserve) + File._default_preserved_tags:
            values = self.orig_metadata.getall(tag)
            if values:
                saved_metadata[tag] = values
        self.metadata.copy(metadata)
        for tag, values in saved_metadata.iteritems():
            self.metadata.set(tag, values)

        self.metadata["acoustid_id"] = acoustid

    def has_error(self):
        return self.state == File.ERROR

    def _load(self):
        """Load metadata from the file."""
        raise NotImplementedError

    def save(self):
        self.set_pending()
        metadata = Metadata()
        metadata.copy(self.metadata)
        thread.run_task(
            partial(self._save_and_rename, self.filename, metadata),
            self._saving_finished,
            priority=2,
            thread_pool=self.tagger.save_thread_pool)

    def _save_and_rename(self, old_filename, metadata):
        """Save the metadata."""
        new_filename = old_filename
        if not config.setting["dont_write_tags"]:
            encoded_old_filename = encode_filename(old_filename)
            info = os.stat(encoded_old_filename)
            self._save(old_filename, metadata)
            if config.setting["preserve_timestamps"]:
                try:
                    os.utime(encoded_old_filename, (info.st_atime, info.st_mtime))
                except OSError:
                    log.warning("Couldn't preserve timestamp for %r", old_filename)
        # Rename files
        if config.setting["rename_files"] or config.setting["move_files"]:
            new_filename = self._rename(old_filename, metadata)
        # Move extra files (images, playlists, etc.)
        if config.setting["move_files"] and config.setting["move_additional_files"]:
            self._move_additional_files(old_filename, new_filename)
        # Delete empty directories
        if config.setting["delete_empty_dirs"]:
            dirname = encode_filename(os.path.dirname(old_filename))
            try:
                self._rmdir(dirname)
                head, tail = os.path.split(dirname)
                if not tail:
                    head, tail = os.path.split(head)
                while head and tail:
                    try:
                        self._rmdir(head)
                    except:
                        break
                    head, tail = os.path.split(head)
            except EnvironmentError:
                pass
        # Save cover art images
        if config.setting["save_images_to_files"]:
            self._save_images(os.path.dirname(new_filename), metadata)
        return new_filename

    @staticmethod
    def _rmdir(dir):
        junk_files = (".DS_Store", "desktop.ini", "Desktop.ini", "Thumbs.db")
        if not set(os.listdir(dir)) - set(junk_files):
            shutil.rmtree(dir, False)
        else:
            raise OSError

    def _saving_finished(self, result=None, error=None):
        old_filename = new_filename = self.filename
        if error is not None:
            self.error = str(error)
            self.set_state(File.ERROR, update=True)
        else:
            self.filename = new_filename = result
            self.base_filename = os.path.basename(new_filename)
            length = self.orig_metadata.length
            temp_info = {}
            for info in ('~bitrate', '~sample_rate', '~channels',
                         '~bits_per_sample', '~format'):
                temp_info[info] = self.orig_metadata[info]
            # Data is copied from New to Original because New may be a subclass to handle id3v23
            if config.setting["clear_existing_tags"]:
                self.orig_metadata.copy(self.metadata)
            else:
                self.orig_metadata.update(self.metadata)
            self.orig_metadata.length = length
            self.orig_metadata['~length'] = format_time(length)
            for k, v in temp_info.items():
                self.orig_metadata[k] = v
            self.error = None
            self.clear_pending()
            self._add_path_to_metadata(self.orig_metadata)

        del self.tagger.files[old_filename]
        self.tagger.files[new_filename] = self

    def _save(self, filename, metadata):
        """Save the metadata."""
        raise NotImplementedError

    def _script_to_filename(self, format, file_metadata, settings=config.setting):
        metadata = Metadata()
        if config.setting["clear_existing_tags"]:
            metadata.copy(file_metadata)
        else:
            metadata.copy(self.orig_metadata)
            metadata.update(file_metadata)
        # make sure every metadata can safely be used in a path name
        for name in metadata.keys():
            if isinstance(metadata[name], basestring):
                metadata[name] = sanitize_filename(metadata[name])
        format = format.replace("\t", "").replace("\n", "")
        filename = ScriptParser().eval(format, metadata, self)
        if settings["ascii_filenames"]:
            if isinstance(filename, unicode):
                filename = unaccent(filename)
            filename = replace_non_ascii(filename)
        # replace incompatible characters
        if settings["windows_compatibility"] or sys.platform == "win32":
            filename = replace_win32_incompat(filename)
        # remove null characters
        filename = filename.replace("\x00", "")
        return filename

    def _make_filename(self, filename, metadata, settings=config.setting):
        """Constructs file name based on metadata and file naming formats."""
        if settings["move_files"]:
            new_dirname = settings["move_files_to"]
            if not os.path.isabs(new_dirname):
                new_dirname = os.path.normpath(os.path.join(os.path.dirname(filename), new_dirname))
        else:
            new_dirname = os.path.dirname(filename)
        new_filename, ext = os.path.splitext(os.path.basename(filename))

        if settings["rename_files"]:
            # expand the naming format
            format = settings['file_naming_format']
            if len(format) > 0:
                new_filename = self._script_to_filename(format, metadata, settings)
                if not settings['move_files']:
                    new_filename = os.path.basename(new_filename)
                new_filename = make_short_filename(new_dirname, new_filename,
                        config.setting['windows_compatibility'], config.setting['windows_compatibility_drive_root'])
                # win32 compatibility fixes
                if settings['windows_compatibility'] or sys.platform == 'win32':
                    new_filename = new_filename.replace('./', '_/').replace('.\\', '_\\')
                # replace . at the beginning of file and directory names
                new_filename = new_filename.replace('/.', '/_').replace('\\.', '\\_')
                if new_filename and new_filename[0] == '.':
                    new_filename = '_' + new_filename[1:]
                # Fix for precomposed characters on OSX
                if sys.platform == "darwin":
                    new_filename = unicodedata.normalize("NFD", unicode(new_filename))
        return os.path.realpath(os.path.join(new_dirname, new_filename + ext.lower()))

    def _rename(self, old_filename, metadata):
        new_filename, ext = os.path.splitext(
            self._make_filename(old_filename, metadata))

        if old_filename == new_filename + ext:
            return old_filename

        new_dirname = os.path.dirname(new_filename)
        if not os.path.isdir(encode_filename(new_dirname)):
            os.makedirs(new_dirname)
        tmp_filename = new_filename
        i = 1
        while (not pathcmp(old_filename, new_filename + ext) and
               os.path.exists(encode_filename(new_filename + ext))):
            new_filename = "%s (%d)" % (tmp_filename, i)
            i += 1
        new_filename = new_filename + ext
        log.debug("Moving file %r => %r", old_filename, new_filename)
        shutil.move(encode_filename(old_filename), encode_filename(new_filename))
        return new_filename

    def _make_image_filename(self, image_filename, dirname, metadata):
        image_filename = self._script_to_filename(image_filename, metadata)
        if not image_filename:
            image_filename = "cover"
        if os.path.isabs(image_filename):
            filename = image_filename
        else:
            filename = os.path.join(dirname, image_filename)
        if config.setting['windows_compatibility'] or sys.platform == 'win32':
            filename = filename.replace('./', '_/').replace('.\\', '_\\')
        return encode_filename(filename)

    def _save_images(self, dirname, metadata):
        """Save the cover images to disk."""
        if not metadata.images:
            return
        default_filename = self._make_image_filename(
            config.setting["cover_image_filename"], dirname, metadata)
        overwrite = config.setting["save_images_overwrite"]
        counters = defaultdict(lambda: 0)
        for image in metadata.images:
            filename = image["filename"]
            data = image["data"]
            mime = image["mime"]
            if filename is None:
                filename = default_filename
            else:
                filename = self._make_image_filename(filename, dirname, metadata)
            image_filename = filename
            ext = mimetype.get_extension(mime, ".jpg")
            if counters[filename] > 0:
                image_filename = "%s (%d)" % (filename, counters[filename])
            counters[filename] = counters[filename] + 1
            while os.path.exists(image_filename + ext) and not overwrite:
                if os.path.getsize(image_filename + ext) == len(data):
                    log.debug("Identical file size, not saving %r", image_filename)
                    break
                image_filename = "%s (%d)" % (filename, counters[filename])
                counters[filename] = counters[filename] + 1
            else:
                new_filename = image_filename + ext
                # Even if overwrite is enabled we don't need to write the same
                # image multiple times
                if (os.path.exists(new_filename) and
                    os.path.getsize(new_filename) == len(data)):
                        log.debug("Identical file size, not saving %r", image_filename)
                        continue
                log.debug("Saving cover images to %r", image_filename)
                new_dirname = os.path.dirname(image_filename)
                if not os.path.isdir(new_dirname):
                    os.makedirs(new_dirname)
                f = open(image_filename + ext, "wb")
                f.write(data)
                f.close()

    def _move_additional_files(self, old_filename, new_filename):
        """Move extra files, like playlists..."""
        old_path = encode_filename(os.path.dirname(old_filename))
        new_path = encode_filename(os.path.dirname(new_filename))
        patterns = encode_filename(config.setting["move_additional_files_pattern"])
        patterns = filter(bool, [p.strip() for p in patterns.split()])
        for pattern in patterns:
            # FIXME glob1 is not documented, maybe we need our own implemention?
            for old_file in glob.glob1(old_path, pattern):
                new_file = os.path.join(new_path, old_file)
                old_file = os.path.join(old_path, old_file)
                # FIXME we shouldn't do this from a thread!
                if self.tagger.files.get(decode_filename(old_file)):
                    log.debug("File loaded in the tagger, not moving %r", old_file)
                    continue
                log.debug("Moving %r to %r", old_file, new_file)
                shutil.move(old_file, new_file)

    def remove(self, from_parent=True):
        if from_parent and self.parent:
            log.debug("Removing %r from %r", self, self.parent)
            self.parent.remove_file(self)
        self.tagger.acoustidmanager.remove(self)
        self.state = File.REMOVED

    def move(self, parent):
        if parent != self.parent:
            log.debug("Moving %r from %r to %r", self, self.parent, parent)
            self.clear_lookup_task()
            self.tagger._acoustid.stop_analyze(file)
            if self.parent:
                self.clear_pending()
                self.parent.remove_file(self)
            self.parent = parent
            self.parent.add_file(self)
            self.tagger.acoustidmanager.update(self, self.metadata['musicbrainz_trackid'])

    def _move(self, parent):
        if parent != self.parent:
            log.debug("Moving %r from %r to %r", self, self.parent, parent)
            if self.parent:
                self.parent.remove_file(self)
            self.parent = parent
            self.tagger.acoustidmanager.update(self, self.metadata['musicbrainz_trackid'])

    def supports_tag(self, name):
        """Returns whether tag ``name`` can be saved to the file."""
        return True

    def is_saved(self):
        return self.similarity == 1.0 and self.state == File.NORMAL

    def update(self, signal=True):
        names = set(self.metadata.keys())
        names.update(self.orig_metadata.keys())
        clear_existing_tags = config.setting["clear_existing_tags"]
        for name in names:
            if not name.startswith('~') and self.supports_tag(name):
                new_values = self.metadata.getall(name)
                if not (new_values or clear_existing_tags):
                    continue
                orig_values = self.orig_metadata.getall(name)
                if orig_values != new_values:
                    self.similarity = self.orig_metadata.compare(self.metadata)
                    if self.state in (File.CHANGED, File.NORMAL):
                        self.state = File.CHANGED
                    break
        else:
            self.similarity = 1.0
            if self.state in (File.CHANGED, File.NORMAL):
                self.state = File.NORMAL
        if signal:
            log.debug("Updating file %r", self)
            if self.item:
                self.item.update()

    def can_save(self):
        """Return if this object can be saved."""
        return True

    def can_remove(self):
        """Return if this object can be removed."""
        return True

    def can_edit_tags(self):
        """Return if this object supports tag editing."""
        return True

    def can_analyze(self):
        """Return if this object can be fingerprinted."""
        return True

    def can_autotag(self):
        return True

    def can_refresh(self):
        return False

    def can_view_info(self):
        return True

    def _info(self, metadata, file):
        if hasattr(file.info, 'length'):
            metadata.length = int(file.info.length * 1000)
        if hasattr(file.info, 'bitrate') and file.info.bitrate:
            metadata['~bitrate'] = file.info.bitrate / 1000.0
        if hasattr(file.info, 'sample_rate') and file.info.sample_rate:
            metadata['~sample_rate'] = file.info.sample_rate
        if hasattr(file.info, 'channels') and file.info.channels:
            metadata['~channels'] = file.info.channels
        if hasattr(file.info, 'bits_per_sample') and file.info.bits_per_sample:
            metadata['~bits_per_sample'] = file.info.bits_per_sample
        metadata['~format'] = self.__class__.__name__.replace('File', '')
        self._add_path_to_metadata(metadata)

    def _add_path_to_metadata(self, metadata):
        metadata['~dirname'] = os.path.dirname(self.filename)
        filename, extension = os.path.splitext(os.path.basename(self.filename))
        metadata['~filename'] = filename
        metadata['~extension'] = extension.lower()[1:]

    def get_state(self):
        return self._state

    # in order to significantly speed up performance, the number of pending
    #  files is cached
    num_pending_files = 0

    def set_state(self, state, update=False):
        if state != self._state:
            if state == File.PENDING:
                File.num_pending_files += 1
            elif self._state == File.PENDING:
                File.num_pending_files -= 1
        self._state = state
        if update:
            self.update()
        self.tagger.tagger_stats_changed.emit()

    state = property(get_state, set_state)

    def column(self, column):
        m = self.metadata
        if column == "title" and not m["title"]:
            return self.base_filename
        return m[column]

    def _lookup_finished(self, lookuptype, document, http, error):
        self.lookup_task = None

        if self.state == File.REMOVED:
            return

        try:
            m = document.metadata[0]
            if lookuptype == "metadata":
                tracks = m.recording_list[0].recording
            elif lookuptype == "acoustid":
                tracks = m.acoustid[0].recording_list[0].recording
        except (AttributeError, IndexError):
            tracks = None

        # no matches
        if not tracks:
            self.tagger.window.set_statusbar_message(N_("No matching tracks for file %s"), self.filename, timeout=3000)
            self.clear_pending()
            return

        # multiple matches -- calculate similarities to each of them
        match = sorted((self.metadata.compare_to_track(
            track, self.comparison_weights) for track in tracks),
            reverse=True, key=itemgetter(0))[0]

        if lookuptype != 'acoustid':
            threshold = config.setting['file_lookup_threshold']
            if match[0] < threshold:
                self.tagger.window.set_statusbar_message(N_("No matching tracks above the threshold for file %s"), self.filename, timeout=3000)
                self.clear_pending()
                return
        self.tagger.window.set_statusbar_message(N_("File %s identified!"), self.filename, timeout=3000)
        self.clear_pending()

        rg, release, track = match[1:]
        if lookuptype == 'acoustid':
            self.tagger.acoustidmanager.add(self, track.id)
        if release:
            self.tagger.get_release_group_by_id(rg.id).loaded_albums.add(release.id)
            self.tagger.move_file_to_track(self, release.id, track.id)
        else:
            self.tagger.move_file_to_nat(self, track.id, node=track)

    def lookup_metadata(self):
        """Try to identify the file using the existing metadata."""
        if self.lookup_task:
            return
        self.tagger.window.set_statusbar_message(N_("Looking up the metadata for file %s..."), self.filename)
        self.clear_lookup_task()
        metadata = self.metadata
        self.lookup_task = self.tagger.xmlws.find_tracks(partial(self._lookup_finished, 'metadata'),
            track=metadata['title'],
            artist=metadata['artist'],
            release=metadata['album'],
            tnum=metadata['tracknumber'],
            tracks=metadata['totaltracks'],
            qdur=str(metadata.length / 2000),
            isrc=metadata['isrc'],
            limit=25)

    def clear_lookup_task(self):
        if self.lookup_task:
            self.tagger.xmlws.remove_task(self.lookup_task)
            self.lookup_task = None

    def set_pending(self):
        if self.state != File.REMOVED:
            self.state = File.PENDING
            self.update()

    def clear_pending(self):
        if self.state == File.PENDING:
            self.state = File.NORMAL
            self.update()

    def iterfiles(self, save=False):
        yield self

    def _get_tracknumber(self):
        try:
            return int(self.metadata["tracknumber"])
        except:
            return 0
    tracknumber = property(_get_tracknumber, doc="The track number as an int.")

    def _get_discnumber(self):
        try:
            return int(self.metadata["discnumber"])
        except:
            return 0
    discnumber = property(_get_discnumber, doc="The disc number as an int.")<|MERGE_RESOLUTION|>--- conflicted
+++ resolved
@@ -43,15 +43,10 @@
     unaccent,
     format_time,
     pathcmp,
-<<<<<<< HEAD
-    mimetype
-    )
-from picard.util.filenaming import make_short_filename
-=======
     mimetype,
     thread
 )
->>>>>>> fcc0be4e
+from picard.util.filenaming import make_short_filename
 
 
 class File(QtCore.QObject, Item):
