# -*- coding: utf-8 -*-
#
# Picard, the next-generation MusicBrainz tagger
# Copyright (C) 2007 Lukáš Lalinský
#
# This program is free software; you can redistribute it and/or
# modify it under the terms of the GNU General Public License
# as published by the Free Software Foundation; either version 2
# of the License, or (at your option) any later version.
#
# This program is distributed in the hope that it will be useful,
# but WITHOUT ANY WARRANTY; without even the implied warranty of
# MERCHANTABILITY or FITNESS FOR A PARTICULAR PURPOSE.  See the
# GNU General Public License for more details.
#
# You should have received a copy of the GNU General Public License
# along with this program; if not, write to the Free Software
# Foundation, Inc., 51 Franklin Street, Fifth Floor, Boston, MA 02110-1301, USA.

import re
import unicodedata
from picard.util import format_time, translate_artist


_artist_rel_types = {
    "Composer": "composer",
    "Conductor": "conductor",
    "ChorusMaster": "conductor",
    "PerformingOrchestra": "performer:orchestra",
    "Arranger": "arranger",
    "Orchestrator": "arranger",
    "Instrumentator": "arranger",
    "Lyricist": "lyricist",
    "Librettist": "lyricist",
    "Remixer": "remixer",
    "Producer": "producer",
    "Engineer": "engineer",
    "Audio": "engineer",
    #"Mastering": "engineer",
    "Sound": "engineer",
    "LiveSound": "engineer",
    "Mix": "mixer",
    #"Recording": "engineer",
    "MixDJ": "djmixer",
}


def _decamelcase(text):
    return re.sub(r'([A-Z])', r' \1', text).strip()


_REPLACE_MAP = {'TurntableS': 'Turntable(s)'}
_EXTRA_ATTRS = ['Guest', 'Additional', 'Minor']
def _parse_attributes(attrs):
    attrs = [_decamelcase(_REPLACE_MAP.get(a, a)) for a in attrs]
    prefix = ' '.join([a for a in attrs if a in _EXTRA_ATTRS])
    attrs = [a for a in attrs if a not in _EXTRA_ATTRS]
    if len(attrs) > 1:
        attrs = '%s and %s' % (', '.join(attrs[:-1]), attrs[-1:][0])
    elif len(attrs) == 1:
        attrs = attrs[0]
    else:
        attrs = ''
    return ' '.join([prefix, attrs]).strip().lower()


def _relations_to_metadata(relation_lists, m, config):
    for relation_list in relation_lists:
        if relation_list.target_type == 'Artist':
            for relation in relation_list.relation:
                value = relation.artist[0].name[0].text
                if config and config.setting['translate_artist_names']:
                    value = translate_artist(value, relation.artist[0].sort_name[0].text)
                reltype = relation.type
                attribs = relation.attribs.get('attributes', '').split()
                if reltype == 'Vocal':
                    name = 'performer:' + ' '.join([_parse_attributes(attribs), 'vocal']).strip()
                elif reltype == 'Instrument':
                    name = 'performer:' + _parse_attributes(attribs)
                elif reltype == 'Performer':
                    name = 'performer:' + _parse_attributes(attribs)
                else:
                    try:
                        name = _artist_rel_types[relation.type]
                    except KeyError:
                        continue
                m.add(name, value)
        # TODO: Release, Track, URL relations          


def _set_artist_item(m, release, albumname, name, value):
    if release:
        m[albumname] = value
        if name not in m:
            m[name] = value
    else:
        m[name] = value


def artist_to_metadata(node, m, release=False):
    _set_artist_item(m, release, 'musicbrainz_albumartistid', 'musicbrainz_artistid', node.id)
    for name, nodes in node.children.iteritems():
        if not nodes:
            continue
        if name == 'name':
            _set_artist_item(m, release, 'albumartist', 'artist', nodes[0].text)
        elif name == 'sort_name':
            _set_artist_item(m, release, 'albumartistsort', 'artistsort', nodes[0].text)


def track_to_metadata(node, m, config=None, track=None):
    m['musicbrainz_trackid'] = node.attribs['id']
    m.length = 0
    for name, nodes in node.children.iteritems():
        if not nodes:
            continue
        if name == 'title':
            m['title'] = nodes[0].text
        elif name == 'duration':
            m.length = int(nodes[0].text)
        elif name == 'artist':
            artist_to_metadata(nodes[0], m)
        elif name == 'relation_list':
            _relations_to_metadata(nodes, m, config)
        elif name == 'release_list':
            release_to_metadata(nodes[0].release[0], m)
        elif name == 'tag_list':
            add_folksonomy_tags(nodes[0], track)
<<<<<<< HEAD
        elif name == 'user_tag_list':
            add_user_folksonomy_tags(nodes[0], track)
=======
        elif name == 'user_rating':
            m['~rating'] = nodes[0].text
>>>>>>> 31af96b5


def release_to_metadata(node, m, config=None, album=None):
    """Make metadata dict from a XML 'release' node."""
    m['musicbrainz_albumid'] = node.attribs['id']

    # Parse release type and status
    if 'type' in node.attribs:
        types = node.attribs['type'].split()
        for t in types:
            if t in ('Official', 'Promotion', 'Bootleg', 'PseudoRelease'):
                m['releasestatus'] = t.lower()
            else:
                m['releasetype'] = t.lower()

    for name, nodes in node.children.iteritems():
        if not nodes:
            continue
        if name == 'title':
            m['album'] = nodes[0].text
        elif name == 'asin':
            m['asin'] = nodes[0].text
        elif name == 'artist':
            artist_to_metadata(nodes[0], m, True)
        elif name == 'relation_list':
            _relations_to_metadata(nodes, m, config)
        elif name == 'text_representation':
            if 'language' in nodes[0].attribs:
                m['language'] = nodes[0].attribs['language'].lower()
            if 'script' in nodes[0].attribs:
                m['script'] = nodes[0].attribs['script']
        elif name == 'release_event_list':
            for relevent in nodes[0].event:
                args = {}
                try: args['date'] = relevent.date
                except (AttributeError, IndexError): pass
                try: args['releasecountry'] = relevent.country
                except (AttributeError, IndexError): pass
                try: args['catalognumber'] = relevent.catalog_number
                except (AttributeError, IndexError): pass
                try: args['barcode'] = relevent.barcode
                except (AttributeError, IndexError): pass
                try: args['label'] = relevent.label[0].name[0].text
                except (AttributeError, IndexError): pass
                try: args['format'] = relevent.format
                except (AttributeError, IndexError): pass
                if album:
                    rel = album.add_release_event(**args)
        elif name == 'track_list':
            if 'track' in nodes[0].children:
                m['totaltracks'] = str(len(nodes[0].track))
            if 'offset' in nodes[0].attribs:
                m['tracknumber'] = str(int(nodes[0].attribs['offset']) + 1)
            if 'count' in nodes[0].attribs:
                m['totaltracks'] = nodes[0].attribs['count']
        elif name == 'tag_list':
            add_folksonomy_tags(nodes[0], album)
        elif name == 'user_tag_list':
            add_user_folksonomy_tags(nodes[0], album)


def add_folksonomy_tags(node, obj):
    if obj and 'tag' in node.children:
        for tag in node.tag:
            name = tag.text
            count = int(tag.attribs['count'])
            obj.add_folksonomy_tag(name, count)


def add_user_folksonomy_tags(node, obj):
    if obj and 'user_tag' in node.children:
        for tag in node.user_tag:
            name = tag.text
            obj.add_folksonomy_tag(name, 1)<|MERGE_RESOLUTION|>--- conflicted
+++ resolved
@@ -126,13 +126,10 @@
             release_to_metadata(nodes[0].release[0], m)
         elif name == 'tag_list':
             add_folksonomy_tags(nodes[0], track)
-<<<<<<< HEAD
         elif name == 'user_tag_list':
             add_user_folksonomy_tags(nodes[0], track)
-=======
         elif name == 'user_rating':
             m['~rating'] = nodes[0].text
->>>>>>> 31af96b5
 
 
 def release_to_metadata(node, m, config=None, album=None):
