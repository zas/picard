--- conflicted
+++ resolved
@@ -21,7 +21,7 @@
 
 
 import os
-from pathlib import Path
+import os.path
 
 from PyQt6.QtCore import (
     QCoreApplication,
@@ -56,31 +56,5 @@
 
 
 def plugin_folder():
-<<<<<<< HEAD
-    # FIXME: This really should be in QStandardPaths.StandardLocation.AppDataLocation instead,
-    # but this is a breaking change that requires data migration
-    return os.path.normpath(os.environ.get('PICARD_PLUGIN_DIR', os.path.join(config_folder(), 'plugins')))
-
-
-def sessions_folder():
-    """Get the sessions folder path.
-
-    Returns
-    -------
-    str
-        The path to the sessions folder. If a custom path is configured,
-        returns that path. Otherwise, returns the default path
-        <config_folder>/sessions.
-    """
-    from picard.config import get_config
-
-    config = get_config()
-    custom_path = config.setting['session_folder_path']
-    if custom_path:
-        return str(Path(custom_path).resolve())
-    else:
-        return str(Path(config_folder()) / 'sessions')
-=======
     appdata_folder = QStandardPaths.writableLocation(QStandardPaths.StandardLocation.AppDataLocation)
-    return os.path.normpath(os.environ.get('PICARD_PLUGIN_DIR', os.path.join(appdata_folder, 'plugins3')))
->>>>>>> 763bc80f
+    return os.path.normpath(os.environ.get('PICARD_PLUGIN_DIR', os.path.join(appdata_folder, 'plugins3')))