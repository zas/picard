--- conflicted
+++ resolved
@@ -509,24 +509,14 @@
         # text/uri-list
         urls = data.urls()
         if urls:
-<<<<<<< HEAD
-            if target is None:
-                target = self.tagger.unclustered_files
-=======
->>>>>>> ebcd87ba
             self.drop_urls(urls, target)
             handled = True
         # application/picard.album-list
         albums = data.data("application/picard.album-list")
         if albums:
             if isinstance(self, FileTreeView) and target is None:
-<<<<<<< HEAD
                 target = self.tagger.unclustered_files
-            albums = [self.tagger.load_album(id) for id in str(albums).split("\n")]
-=======
-                target = self.tagger.unmatched_files
             albums = [self.tagger.load_album(id) for id in string_(albums).split("\n")]
->>>>>>> ebcd87ba
             self.tagger.move_files(self.tagger.get_files_from_objects(albums), target)
             handled = True
         return handled
