--- conflicted
+++ resolved
@@ -241,12 +241,8 @@
             "rename_files",
             "selected_file_naming_script_id",
             "standardize_artists",
-<<<<<<< HEAD
-            "user_profile_settingsuser_profiles",
-=======
             "user_profile_settings",
             "user_profiles",
->>>>>>> 75049bea
             "va_name",
             "windows_compatibility",
         }
